package utils

import (
	"fmt"
	"math"
	"time"
)

// ConvertTimeToFloat ...
func ConvertTimeToFloat(t time.Time) float64 {
	return math.Round(float64(t.UnixNano())/float64(time.Second)*1e6) / 1e6
<<<<<<< HEAD
}

// GetDaysbetweenDates calculate days between two dates
func GetDaysbetweenDates(t1 time.Time, t2 time.Time) float64 {
	res := t1.Sub(t2).Hours() / 24
	fmt.Println("jjjjjjj")
	fmt.Println(t1)
	fmt.Println(t2)
	fmt.Println(res)
	return res
=======
>>>>>>> 43ffce14
}<|MERGE_RESOLUTION|>--- conflicted
+++ resolved
@@ -1,7 +1,6 @@
 package utils
 
 import (
-	"fmt"
 	"math"
 	"time"
 )
@@ -9,17 +8,10 @@
 // ConvertTimeToFloat ...
 func ConvertTimeToFloat(t time.Time) float64 {
 	return math.Round(float64(t.UnixNano())/float64(time.Second)*1e6) / 1e6
-<<<<<<< HEAD
 }
 
 // GetDaysbetweenDates calculate days between two dates
 func GetDaysbetweenDates(t1 time.Time, t2 time.Time) float64 {
 	res := t1.Sub(t2).Hours() / 24
-	fmt.Println("jjjjjjj")
-	fmt.Println(t1)
-	fmt.Println(t2)
-	fmt.Println(res)
 	return res
-=======
->>>>>>> 43ffce14
 }
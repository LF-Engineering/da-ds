--- conflicted
+++ resolved
@@ -871,11 +871,7 @@
 		}
 		doc, ok := src.(map[string]interface{})
 		if !ok {
-<<<<<<< HEAD
-			e = fmt.Errorf("failed to parse document %+v", doc)
-=======
 			e = fmt.Errorf("Failed to parse document %+v", doc)
->>>>>>> 53191f7d
 			return
 		}
 		richItems, e := getRichItems(doc)

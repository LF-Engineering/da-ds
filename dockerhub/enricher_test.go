--- conflicted
+++ resolved
@@ -22,35 +22,6 @@
 	return srv, err
 }
 
-<<<<<<< HEAD
-func TestGetPreviouslyFetchedData(t *testing.T) {
-	srv, err := prepareEnrichObject()
-	if err != nil {
-		t.Errorf("err: %v", err)
-		return
-	}
-
-	repos := []*Repository{
-		{"cncf", "envoy", "", "sds-cncf-envoy-dockerhub"},
-		{"hyperledger", "explorer", "", "sds-hyperledger-explorer-dockerhub"},
-	}
-
-	lastDate := "2019-10-20T18:07:47.729125Z"
-	d, err := time.Parse(time.RFC3339, lastDate)
-
-	for _, repo := range repos {
-		raws, err := srv.GetFetchedDataItem(repo, nil, &d, false)
-		if err != nil {
-			t.Errorf("err: %v", err)
-			return
-		}
-
-		t.Logf("results: %v", raws.Hits.Hits)
-	}
-}
-
-=======
->>>>>>> aa10a509
 func TestEnrichItem(t *testing.T) {
 	// Arrange
 	esClientProviderMock := &mocks.ESClientProvider{}

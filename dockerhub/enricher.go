--- conflicted
+++ resolved
@@ -63,12 +63,8 @@
 	}
 }
 
-<<<<<<< HEAD
 // EnrichItem enriches raw item
-func (e *Enricher) EnrichItem(rawItem RepositoryRaw, now time.Time) (*RepositoryEnrich, error) {
-=======
-func (e *Enricher) EnrichItem(rawItem RepositoryRaw, project string, now time.Time) (*RepositoryEnrich, error) {
->>>>>>> ed98ef98
+func (e *Enricher) EnrichItem(rawItem RepositoryRaw, project string,now time.Time) (*RepositoryEnrich, error) {
 
 	enriched := RepositoryEnrich{}
 

--- conflicted
+++ resolved
@@ -54,12 +54,8 @@
 	ValueAsString string  `json:"value_as_string"`
 }
 
-<<<<<<< HEAD
 // NewEnricher initiates a new Enricher
-func NewEnricher(backendVersion string, esClientProvider ESClientProvider,timer func() time.Time) *Enricher {
-=======
 func NewEnricher(backendVersion string, esClientProvider ESClientProvider) *Enricher {
->>>>>>> 4f441739
 	return &Enricher{
 		DSName:                Dockerhub,
 		ElasticSearchProvider: esClientProvider,
@@ -67,12 +63,8 @@
 	}
 }
 
-<<<<<<< HEAD
 // EnrichItem enriches raw item
-func (e *Enricher) EnrichItem(rawItem RepositoryRaw) (*RepositoryEnrich, error) {
-=======
 func (e *Enricher) EnrichItem(rawItem RepositoryRaw, now time.Time) (*RepositoryEnrich, error) {
->>>>>>> 4f441739
 
 	enriched := RepositoryEnrich{}
 

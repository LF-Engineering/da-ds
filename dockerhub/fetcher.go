--- conflicted
+++ resolved
@@ -50,11 +50,7 @@
 }
 
 // NewFetcher initiates a new dockerhub fetcher
-<<<<<<< HEAD
-func NewFetcher(params *Params, httpClientProvider HTTPClientProvider, esClientProvider ESClientProvider,timer func() time.Time) *Fetcher {
-=======
-func NewFetcher(params *Params, httpClientProvider HttpClientProvider, esClientProvider ESClientProvider) *Fetcher {
->>>>>>> 4f441739
+func NewFetcher(params *Params, httpClientProvider HTTPClientProvider, esClientProvider ESClientProvider) *Fetcher {
 	return &Fetcher{
 		DSName:                Dockerhub,
 		HTTPClientProvider:    httpClientProvider,
@@ -98,17 +94,10 @@
 	return "", errors.New("invalid login credentials")
 }
 
-<<<<<<< HEAD
-// FetchItem fetches dockerhub repository
-func (f *Fetcher) FetchItem(owner string, repository string) (*RepositoryRaw, error) {
+// FetchItems ...
+func (f *Fetcher) FetchItem(owner string, repository string, now time.Time) (*RepositoryRaw, error) {
 	requestURL := fmt.Sprintf("%s/%s/%s/%s/%s", APIURL, APIVersion, APIRepositories, owner, repository)
 	url := fmt.Sprintf("%s/%s/%s", APIURL, owner, repository)
-=======
-// FetchItems ...
-func (f *Fetcher) FetchItem(owner string, repository string, now time.Time) (*RepositoryRaw, error) {
-	requestUrl := fmt.Sprintf("%s/%s/%s/%s/%s", APIUrl, APIVersion, APIRepositories, owner, repository)
-	url := fmt.Sprintf("%s/%s/%s", APIUrl, owner, repository)
->>>>>>> 4f441739
 	headers := map[string]string{}
 	if f.Token != "" {
 		headers["Authorization"] = fmt.Sprintf("JWT %s", f.Token)
@@ -156,12 +145,8 @@
 	return err
 }
 
-<<<<<<< HEAD
 // GetLastDate gets fetching lastDate
-func (f *Fetcher) GetLastDate(repo *Repository) (time.Time, error) {
-=======
 func (f *Fetcher) GetLastDate(repo *Repository, now time.Time) (time.Time, error) {
->>>>>>> 4f441739
 	lastDate, err := f.ElasticSearchProvider.GetStat(fmt.Sprintf("%s-raw", repo.ESIndex), "metadata__updated_on", "max", nil, nil)
 	if err != nil {
 		return now.UTC(), err

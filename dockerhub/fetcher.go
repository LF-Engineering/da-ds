package dockerhub

import (
	"encoding/json"
	"errors"
	"fmt"
	dads "github.com/LF-Engineering/da-ds"
	"github.com/LF-Engineering/da-ds/utils"
	"github.com/LF-Engineering/dev-analytics-libraries/uuid"
	"net/http"
	"strconv"
	"strings"
	"time"
)

// Fetcher contains dockerhub datasource fetch logic
type Fetcher struct {
	DSName                string // Datasource will be used as key for ES
	IncludeArchived       bool
	MultiOrigin           bool // can we store multiple endpoints in a single index?
	HTTPClientProvider    HTTPClientProvider
	ElasticSearchProvider ESClientProvider
	Username              string
	Password              string
	Token                 string
	BackendVersion        string
	Now                  func() time.Time
}

// Params required parameters for dockerhub fetcher
type Params struct {
	Username       string
	Password       string
	BackendVersion string
}

// HTTPClientProvider used in connecting to remote http server
type HTTPClientProvider interface {
	Request(url string, method string, header map[string]string, body []byte,params map[string]string) (statusCode int, resBody []byte, err error)
}

// ESClientProvider used in connecting to ES Client server
type ESClientProvider interface {
	Add(index string, documentID string, body []byte) ([]byte, error)
	CreateIndex(index string, body []byte) ([]byte, error)
	DeleteIndex(index string, ignoreUnavailable bool) ([]byte, error)
	Bulk(body []byte) ([]byte, error)
	Get(index string, query map[string]interface{}, result interface{}) (err error)
	GetStat(index string, field string, aggType string, mustConditions []map[string]interface{}, mustNotConditions []map[string]interface{}) (result time.Time, err error)
	BulkInsert(data []*utils.BulkData) ([]byte, error)
}

// NewFetcher initiates a new dockerhub fetcher
<<<<<<< HEAD
func NewFetcher(params *Params, httpClientProvider HTTPClientProvider, esClientProvider ESClientProvider) *Fetcher {
=======
func NewFetcher(params *Params, httpClientProvider HttpClientProvider, esClientProvider ESClientProvider, timer func() time.Time) *Fetcher {
>>>>>>> 9ca394d0
	return &Fetcher{
		DSName:                Dockerhub,
		HTTPClientProvider:    httpClientProvider,
		ElasticSearchProvider: esClientProvider,
		Username:              params.Username,
		Password:              params.Password,
		BackendVersion:        params.BackendVersion,
		Now:                  timer,
	}
}

// Login dockerhub in order to obtain access token for fetching private repositories
func (f *Fetcher) Login(username string, password string) (string, error) {
	url := fmt.Sprintf("%s/%s/%s/%s", APIURL, APIVersion, APIRepositories, APILogin)

	payload := make(map[string]interface{})
	payload["username"] = username
	payload["password"] = password

	p, err := json.Marshal(payload)
	if err != nil {
		return "", err
	}

	_, err = dads.Printf("dockerhub login via: %s\n", url)

	statusCode, resBody, err := f.HTTPClientProvider.Request(url, "Post", nil, p,nil)

	if statusCode == http.StatusOK {
		res := LoginResponse{}
		err = json.Unmarshal(resBody, &res)
		if err != nil {
			return "", fmt.Errorf("cannot unmarshal result from %s", string(resBody))
		}

		// Set token into the object fetcher object
		f.Token = res.Token

		return res.Token, nil
	}

	return "", errors.New("invalid login credentials")
}

// FetchItem fetches dockerhub repository
func (f *Fetcher) FetchItem(owner string, repository string) (*RepositoryRaw, error) {
	requestURL := fmt.Sprintf("%s/%s/%s/%s/%s", APIURL, APIVersion, APIRepositories, owner, repository)
	url := fmt.Sprintf("%s/%s/%s", APIURL, owner, repository)
	headers := map[string]string{}
	if f.Token != "" {
		headers["Authorization"] = fmt.Sprintf("JWT %s", f.Token)
	}

	statusCode, resBody, err := f.HTTPClientProvider.Request(requestURL, "GET", headers, nil,nil)
	if err != nil || statusCode != http.StatusOK {
		return nil, err
	}

	repoRes := &RepositoryResponse{}
	if err := json.Unmarshal(resBody, &repoRes); err != nil {
		return nil, errors.New("unable to resolve json request")
	}

	raw := &RepositoryRaw{}
	raw.Data = repoRes
	raw.BackendName = strings.Title(f.DSName)
	raw.BackendVersion = f.BackendVersion
	raw.Category = Category
	raw.ClassifiedFieldsFiltered = nil
	now := f.Now().UTC()
	raw.Timestamp = utils.ConvertTimeToFloat(now)
	raw.Data.FetchedOn = raw.Timestamp
	raw.MetadataTimestamp = now
	raw.Origin = url
	raw.SearchFields = &RepositorySearchFields{repository, fmt.Sprintf("%f", raw.Timestamp), owner}
	raw.Tag = url
	lastUpdated := raw.Data.LastUpdated
	raw.UpdatedOn = utils.ConvertTimeToFloat(lastUpdated)
	raw.MetadataUpdatedOn = lastUpdated

	// generate UUID
	uid, err := uuid.Generate(raw.Origin, strconv.FormatFloat(raw.Data.FetchedOn, 'f', -1, 64))
	if err != nil {
		return nil, err
	}
	raw.UUID = uid

	return raw, nil
}

// HandleMapping updates dockerhub raw mapping
func (f *Fetcher) HandleMapping(index string) error {
	_, err := f.ElasticSearchProvider.CreateIndex(index, DockerhubRawMapping)
	return err
}

// GetLastDate gets fetching lastDate
func (f *Fetcher) GetLastDate(repo *Repository) (time.Time, error) {
	lastDate, err := f.ElasticSearchProvider.GetStat(fmt.Sprintf("%s-raw", repo.ESIndex), "metadata__updated_on", "max", nil, nil)
	if err != nil {
		return f.Now().UTC(), err
	}

	return lastDate, nil
}<|MERGE_RESOLUTION|>--- conflicted
+++ resolved
@@ -51,11 +51,7 @@
 }
 
 // NewFetcher initiates a new dockerhub fetcher
-<<<<<<< HEAD
-func NewFetcher(params *Params, httpClientProvider HTTPClientProvider, esClientProvider ESClientProvider) *Fetcher {
-=======
-func NewFetcher(params *Params, httpClientProvider HttpClientProvider, esClientProvider ESClientProvider, timer func() time.Time) *Fetcher {
->>>>>>> 9ca394d0
+func NewFetcher(params *Params, httpClientProvider HTTPClientProvider, esClientProvider ESClientProvider,timer func() time.Time) *Fetcher {
 	return &Fetcher{
 		DSName:                Dockerhub,
 		HTTPClientProvider:    httpClientProvider,

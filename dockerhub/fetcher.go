package dockerhub

import (
	"encoding/json"
	"errors"
	"fmt"
	dads "github.com/LF-Engineering/da-ds"
	"github.com/LF-Engineering/da-ds/utils/uuid"
	"net/http"
	"regexp"
	"strings"
	"time"
)

// Fetcher contains dockerhub datasource fetch logic
type Fetcher struct {
	DSName                string // Datasource will be used as key for ES
	IncludeArchived       bool
	MultiOrigin           bool // can we store multiple endpoints in a single index?
	HttpClientProvider    HttpClientProvider
	ElasticSearchProvider ESClientProvider
	Username              string
	Password              string
	Token                 string
	BackendVersion        string
}

// Params required parameters for dockerhub fetcher
type Params struct {
	Username       string
	Password       string
	BackendVersion string
}

// HttpClientProvider used in connecting to remote http server
type HttpClientProvider interface {
	Request(url string, method string, header map[string]string, body []byte) (statusCode int, resBody []byte, err error)
}

// ESClientProvider used in connecting to ES Client server
type ESClientProvider interface {
	Add(index string, documentID string, body []byte) ([]byte, error)
	CreateIndex(index string, body []byte) ([]byte, error)
	DeleteIndex(index string, ignoreUnavailable bool) ([]byte, error)
	Bulk(body []byte) ([]byte, error)
}

// NewFetcher initiates a new dockerhub fetcher
func NewFetcher(params *Params, httpClientProvider HttpClientProvider, esClientProvider ESClientProvider) *Fetcher {
	return &Fetcher{
		DSName:                Dockerhub,
		HttpClientProvider:    httpClientProvider,
		ElasticSearchProvider: esClientProvider,
		Username:              params.Username,
		Password:              params.Password,
		BackendVersion:        params.BackendVersion,
	}
}

<<<<<<< HEAD
func (f *Fetcher) Login(username string, password string) (string, error) {
=======
func (f *Fetcher) login(username string, password string) (string, error) {
>>>>>>> 4940a57b
	url := fmt.Sprintf("%s/%s", APIURL, APILogin)

	payload := make(map[string]interface{})
	payload["username"] = username
	payload["password"] = password

	p, err := json.Marshal(payload)
	if err != nil {
		return "", err
	}

	_, err = dads.Printf("dockerhub login via: %s\n", url)

	statusCode, resBody, err := f.HttpClientProvider.Request(url, "Post", nil, p)

	if statusCode == http.StatusOK {
		res := LoginResponse{}
		err = json.Unmarshal(resBody, &res)
		if err != nil {
			return "", errors.New(fmt.Sprintf("Cannot unmarshal result from %s\n", string(resBody)))
		}

		// Set token into the object fetcher object
		f.Token = res.Token

		return res.Token, nil
	}

	return "", errors.New("invalid login credentials")
}

<<<<<<< HEAD
// FetchItems ...
func (f *Fetcher) FetchItem(owner string, repository string) (*RepositoryRaw, error) {
=======
// FetchItem fetch dockerhub repository
func (f *Fetcher) FetchItem(owner string, repository string) error {
	// login
	token := ""

	if f.Password != "" {
		t, err := f.login(f.Username, f.Password)
		if err != nil {
			return err
		}
		token = t
	}

>>>>>>> 4940a57b
	url := fmt.Sprintf("%s/%s/%s/%s", APIURL, APIRepositories, owner, repository)
	headers := map[string]string{}
	if f.Token != "" {
		headers["Authorization"] = fmt.Sprintf("JWT %s", f.Token)
	}

	statusCode, resBody, err := f.HttpClientProvider.Request(url, "GET", headers, nil)
	if err != nil || statusCode != http.StatusOK {
<<<<<<< HEAD
		return nil, err
=======
		return errors.New("invalid request")
	}

	index := fmt.Sprintf("sds-%s-%s-dockerhub-raw", owner, repository)

	// todo: should be moved to upstart
	_, err = f.ElasticSearchProvider.CreateIndex(index, DockerhubRawMapping)
	if err != nil {
		return err
>>>>>>> 4940a57b
	}

	repoRes := &RepositoryResponse{}
	if err := json.Unmarshal(resBody, &repoRes); err != nil {
		return nil, errors.New("unable to resolve json request")
	}

	raw := &RepositoryRaw{}
	raw.Data = repoRes
	raw.BackendName = strings.Title(f.DSName)
	raw.BackendVersion = f.BackendVersion
	raw.Category = Category
	raw.ClassifiedFieldsFiltered = nil
	timestamp := time.Now()
	raw.Timestamp = fmt.Sprintf("%v", timestamp.UnixNano()/1.0e3)
	raw.Data.FetchedOn = raw.Timestamp
	raw.MetadataTimestamp = dads.ToESDate(timestamp)
	raw.Origin = url
	raw.SearchFields = &RepositorySearchFields{repository, fmt.Sprintf("%v", raw.Timestamp), owner}
	raw.Tag = url
	raw.UpdatedOn = raw.Data.LastUpdated

	// generate UUID
	uid, err := uuid.Generate(raw.Data.FetchedOn)
	if err != nil {
		return nil, err
	}
	raw.UUID = uid

	return raw, nil
}

func (f *Fetcher) Insert(data *RepositoryRaw) ([]byte, error) {
	body, err := json.Marshal(data)
	if err != nil {
		return nil, errors.New("unable to convert body to json")
	}

	resData, err := f.ElasticSearchProvider.Add(fmt.Sprintf("sds-%s-%s-dockerhub-raw", data.Data.Namespace, data.Data.Name), data.UUID, body)
	if err != nil {
		return nil, err
	}

	return resData, nil
}

func (f *Fetcher) BulkInsert(data []*RepositoryRaw) ([]byte, error) {
	raw := make([]interface{}, 0)

	for _, item := range data {

		index := map[string]interface{}{
			"index": map[string]string{
				"_index": fmt.Sprintf("sds-%s-%s-dockerhub-raw", item.Data.Namespace, item.Data.Name),
				"_id":    item.UUID,
			},
		}
		raw = append(raw, index)
		raw = append(raw, "\n")
		raw = append(raw, item)
		raw = append(raw, "\n")
	}

	body, err := json.Marshal(raw)
	if err != nil {
		return nil, errors.New("unable to convert body to json")
	}

	var re = regexp.MustCompile(`(}),"\\n",?`)
	body = []byte(re.ReplaceAllString(strings.TrimSuffix(strings.TrimPrefix(string(body), "["), "]"), "$1\n"))

	resData, err := f.ElasticSearchProvider.Bulk(body)
	if err != nil {
		return nil, err
	}

<<<<<<< HEAD
	return resData, nil
}
=======
	fmt.Println("Index created: %S", string(esRes))
>>>>>>> 4940a57b

func (f *Fetcher) HandleMapping(index string) error {
	_, err := f.ElasticSearchProvider.CreateIndex(index, DockerhubRawMapping)
	return err
}<|MERGE_RESOLUTION|>--- conflicted
+++ resolved
@@ -57,11 +57,7 @@
 	}
 }
 
-<<<<<<< HEAD
 func (f *Fetcher) Login(username string, password string) (string, error) {
-=======
-func (f *Fetcher) login(username string, password string) (string, error) {
->>>>>>> 4940a57b
 	url := fmt.Sprintf("%s/%s", APIURL, APILogin)
 
 	payload := make(map[string]interface{})
@@ -93,24 +89,8 @@
 	return "", errors.New("invalid login credentials")
 }
 
-<<<<<<< HEAD
 // FetchItems ...
 func (f *Fetcher) FetchItem(owner string, repository string) (*RepositoryRaw, error) {
-=======
-// FetchItem fetch dockerhub repository
-func (f *Fetcher) FetchItem(owner string, repository string) error {
-	// login
-	token := ""
-
-	if f.Password != "" {
-		t, err := f.login(f.Username, f.Password)
-		if err != nil {
-			return err
-		}
-		token = t
-	}
-
->>>>>>> 4940a57b
 	url := fmt.Sprintf("%s/%s/%s/%s", APIURL, APIRepositories, owner, repository)
 	headers := map[string]string{}
 	if f.Token != "" {
@@ -119,19 +99,7 @@
 
 	statusCode, resBody, err := f.HttpClientProvider.Request(url, "GET", headers, nil)
 	if err != nil || statusCode != http.StatusOK {
-<<<<<<< HEAD
 		return nil, err
-=======
-		return errors.New("invalid request")
-	}
-
-	index := fmt.Sprintf("sds-%s-%s-dockerhub-raw", owner, repository)
-
-	// todo: should be moved to upstart
-	_, err = f.ElasticSearchProvider.CreateIndex(index, DockerhubRawMapping)
-	if err != nil {
-		return err
->>>>>>> 4940a57b
 	}
 
 	repoRes := &RepositoryResponse{}
@@ -208,12 +176,8 @@
 		return nil, err
 	}
 
-<<<<<<< HEAD
 	return resData, nil
 }
-=======
-	fmt.Println("Index created: %S", string(esRes))
->>>>>>> 4940a57b
 
 func (f *Fetcher) HandleMapping(index string) error {
 	_, err := f.ElasticSearchProvider.CreateIndex(index, DockerhubRawMapping)

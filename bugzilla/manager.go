package bugzilla

import (
	"fmt"
	"time"

	"github.com/LF-Engineering/da-ds/affiliation"
	db "github.com/LF-Engineering/da-ds/db"
	"github.com/LF-Engineering/da-ds/utils"
)

// Manager describes bugzilla manager
type Manager struct {
	Endpoint               string
	SHConnString           string
	FetcherBackendVersion  string
	EnricherBackendVersion string
	Fetch                  bool
	Enrich                 bool
	ESUrl                  string
	ESUsername             string
	ESPassword             string
	ESIndex                string
	FromDate               *time.Time
	HTTPTimeout            time.Duration
	Project                string
	FetchSize              int
	EnrichSize             int

	esClientProvider ESClientProvider
	fetcher          *Fetcher
	enricher         *Enricher
}

// NewManager initiates bugzilla manager instance
<<<<<<< HEAD
func NewManager(endPoint string,
	shConnStr string,
	fetcherBackendVersion string,
	enricherBackendVersion string,
	fetch bool,
	enrich bool,
	eSUrl string,
	esUser string,
	esPassword string,
	esIndex string,
	fromDate *time.Time,
	httpTimeout time.Duration, project string, fetchSize int, enrichSize int) *Manager {
=======
func NewManager(endPoint string, shConnStr string, fetcherBackendVersion string, enricherBackendVersion string, fetch bool, enrich bool, eSUrl string, esUser string, esPassword string, esIndex string, fromDate *time.Time, project string, fetchSize int, enrichSize int) *Manager {
>>>>>>> 5f47dda6

	mgr := &Manager{
		Endpoint:               endPoint,
		SHConnString:           shConnStr,
		FetcherBackendVersion:  fetcherBackendVersion,
		EnricherBackendVersion: enricherBackendVersion,
		Fetch:                  fetch,
		Enrich:                 enrich,
		ESUrl:                  eSUrl,
		ESUsername:             esUser,
		ESPassword:             esPassword,
		ESIndex:                esIndex,
		FromDate:               fromDate,
		HTTPTimeout:            60*time.Second,
		Project:                project,
		FetchSize:              fetchSize,
		EnrichSize:             enrichSize,
	}

	fetcher, enricher, esClientProvider, err := buildServices(mgr)
	if err != nil {
		return nil
	}

	mgr.fetcher = fetcher
	mgr.enricher = enricher
	mgr.esClientProvider = esClientProvider

	return mgr
}

// TopHits result
type TopHits struct {
	Hits Hits `json:"hits"`
}

// Hits result
type Hits struct {
	Hits []NestedHits `json:"hits"`
}

// NestedHits is the actual hit data
type NestedHits struct {
	ID     string    `json:"_id"`
	Source HitSource `json:"_source"`
}

// HitSource is the document _source data
type HitSource struct {
	ID        string    `json:"id"`
	ChangedAt time.Time `json:"changed_at"`
}

// Sync starts fetch and enrich processes
func (m *Manager) Sync() error {
	lastActionCachePostfix := "-last-action-date-cache"

	if m.Fetch {
		err := m.fetch(m.fetcher, lastActionCachePostfix)
		if err != nil {
			return err
		}
	}

	if m.Enrich {
		err := m.enrich(m.enricher, lastActionCachePostfix)
		if err != nil {
			return err
		}
	}

	return nil
}

func buildServices(m *Manager) (*Fetcher, *Enricher, ESClientProvider, error) {
	httpClientProvider := utils.NewHTTPClientProvider(m.HTTPTimeout)
	params := &Params{
		Endpoint:       m.Endpoint,
		BackendVersion: m.FetcherBackendVersion,
	}
	esClientProvider, err := utils.NewESClientProvider(&utils.ESParams{
		URL:      m.ESUrl,
		Username: m.ESUsername,
		Password: m.ESPassword,
	})
	if err != nil {
		return nil, nil, nil, err
	}

	// Initialize fetcher object to get data from dockerhub api
	fetcher := NewFetcher(params, httpClientProvider, esClientProvider)

	dataBase, err := db.NewConnector("mysql", m.SHConnString)
	if err != nil {
		return nil, nil, nil, err
	}
	identityProvider := affiliation.NewIdentityProvider(dataBase)

	// Initialize enrich object to enrich raw data
	enricher := NewEnricher(identityProvider, m.EnricherBackendVersion, m.Project)

	return fetcher, enricher, esClientProvider, err
}

func (m *Manager) fetch(fetcher *Fetcher, lastActionCachePostfix string) error {
	fetchID := "fetch"

	query := map[string]interface{}{
		"query": map[string]interface{}{
			"term": map[string]interface{}{
				"id": map[string]string{
					"value": fetchID},
			},
		},
	}
	result := m.FetchSize

	val := &TopHits{}
	err := m.esClientProvider.Get(fmt.Sprintf("%s%s", m.ESIndex, lastActionCachePostfix), query, val)

	now := time.Now().UTC()
	var lastFetch *time.Time

	if err == nil && len(val.Hits.Hits) > 0 {
		lastFetch = &val.Hits.Hits[0].Source.ChangedAt
	}

	from := utils.GetOldestDate(m.FromDate, lastFetch)

	round := false
	for result == m.FetchSize {
		data := make([]*utils.BulkData, 0)
		bugs, err := fetcher.FetchItem(*from, m.FetchSize, now)
		if err != nil {
			return err
		}


		result = len(bugs)
		if result != 0 {
			from = &bugs[len(bugs)-1].ChangedAt
		}


		if result < 2 {
			bugs = nil
		} else if round {
			for _, bug := range bugs {
				data = append(data, &utils.BulkData{IndexName: fmt.Sprintf("%s-raw", m.ESIndex), ID: bug.UUID, Data: bug})
			}
			round = true
		} else {
			bugs = bugs[1:result]
			for _, bug := range bugs {
				data = append(data, &utils.BulkData{IndexName: fmt.Sprintf("%s-raw", m.ESIndex), ID: bug.UUID, Data: bug})
			}
		}


		// set mapping and create index if not exists
		_, err = m.esClientProvider.CreateIndex(fmt.Sprintf("%s-raw", m.ESIndex), BugzillaRawMapping)

		if err != nil {
			return err
		}

		if len(data) > 0 {
			// Update changed at in elastic cache index
			cacheDoc, _ := data[len(data)-1].Data.(*BugRaw)
			updateChan := HitSource{ID: fetchID, ChangedAt: cacheDoc.MetadataUpdatedOn}
			data = append(data, &utils.BulkData{IndexName: fmt.Sprintf("%s%s", m.ESIndex, lastActionCachePostfix), ID: fetchID, Data: updateChan})

			// Insert raw data to elasticsearch
			_, err = m.esClientProvider.BulkInsert(data)
			if err != nil {
				return err
			}
		}


	}

	return nil
}

func (m *Manager) enrich(enricher *Enricher, lastActionCachePostfix string) error {
	enrichID := "enrich"

	query := map[string]interface{}{
		"query": map[string]interface{}{
			"term": map[string]interface{}{
				"id": map[string]string{
					"value": enrichID},
			},
		},
	}

	val := &TopHits{}
	err := m.esClientProvider.Get(fmt.Sprintf("%s%s", m.ESIndex, lastActionCachePostfix), query, val)

	query = map[string]interface{}{
		"size": 10000,
		"query": map[string]interface{}{
			"bool": map[string]interface{}{
				"must": []map[string]interface{}{},
			},
		},
		"sort": []map[string]interface{}{
			{
				"metadata__updated_on": map[string]string{
					"order": "desc",
				},
			},
		},
	}

	var topHits *RawHits
	var lastEnrich time.Time
	if err == nil && len(val.Hits.Hits) > 0 {
		lastEnrich = val.Hits.Hits[0].Source.ChangedAt
	}

	from := utils.GetOldestDate(m.FromDate, &lastEnrich)



	conditions := map[string]interface{}{
		"range": map[string]interface{}{
			"metadata__updated_on": map[string]interface{}{
				"gte": (from).Format(time.RFC3339),
			},
		},
	}

	query["query"].(map[string]interface{})["bool"].(map[string]interface{})["must"] = conditions


	results := m.EnrichSize
	offset := 0
	query["size"] = m.EnrichSize

	for results == m.EnrichSize {

		// make pagination to get the specified size of documents with offset
		query["from"] = offset
		topHits, err = m.fetcher.Query(fmt.Sprintf("%s-raw", m.ESIndex), query)
		if err != nil {
			return err
		}

		data := make([]*utils.BulkData, 0)
		for _, hit := range topHits.Hits.Hits {
			enrichedItem, err := enricher.EnrichItem(hit.Source, time.Now().UTC())
			if err != nil {
				return err
			}
			data = append(data, &utils.BulkData{IndexName: m.ESIndex, ID: enrichedItem.UUID, Data: enrichedItem})
		}

		results = len(data)
		offset += results

		// setting mapping and create index if not exists
		if offset == 0 {
			_, err := m.esClientProvider.CreateIndex(m.ESIndex, BugzillaEnrichMapping)

			if err != nil {
				return err
			}
		}

		if len(data) > 0 {
			// Update changed at in elastic cache index
			cacheDoc, _ := data[len(data)-1].Data.(*BugEnrich)
			updateChan := HitSource{ID: enrichID, ChangedAt: cacheDoc.MetadataEnrichedOn}
			data = append(data, &utils.BulkData{IndexName: fmt.Sprintf("%s%s", m.ESIndex, lastActionCachePostfix), ID: enrichID, Data: updateChan})

			// Insert enriched data to elasticsearch
			_, err = m.esClientProvider.BulkInsert(data)
			if err != nil {
				return err
			}
		}

	}

	return nil
}<|MERGE_RESOLUTION|>--- conflicted
+++ resolved
@@ -33,22 +33,7 @@
 }
 
 // NewManager initiates bugzilla manager instance
-<<<<<<< HEAD
-func NewManager(endPoint string,
-	shConnStr string,
-	fetcherBackendVersion string,
-	enricherBackendVersion string,
-	fetch bool,
-	enrich bool,
-	eSUrl string,
-	esUser string,
-	esPassword string,
-	esIndex string,
-	fromDate *time.Time,
-	httpTimeout time.Duration, project string, fetchSize int, enrichSize int) *Manager {
-=======
 func NewManager(endPoint string, shConnStr string, fetcherBackendVersion string, enricherBackendVersion string, fetch bool, enrich bool, eSUrl string, esUser string, esPassword string, esIndex string, fromDate *time.Time, project string, fetchSize int, enrichSize int) *Manager {
->>>>>>> 5f47dda6
 
 	mgr := &Manager{
 		Endpoint:               endPoint,
@@ -62,7 +47,7 @@
 		ESPassword:             esPassword,
 		ESIndex:                esIndex,
 		FromDate:               fromDate,
-		HTTPTimeout:            60*time.Second,
+		HTTPTimeout:            60 * time.Second,
 		Project:                project,
 		FetchSize:              fetchSize,
 		EnrichSize:             enrichSize,
@@ -186,12 +171,10 @@
 			return err
 		}
 
-
 		result = len(bugs)
 		if result != 0 {
 			from = &bugs[len(bugs)-1].ChangedAt
 		}
-
 
 		if result < 2 {
 			bugs = nil
@@ -207,7 +190,6 @@
 			}
 		}
 
-
 		// set mapping and create index if not exists
 		_, err = m.esClientProvider.CreateIndex(fmt.Sprintf("%s-raw", m.ESIndex), BugzillaRawMapping)
 
@@ -228,7 +210,6 @@
 			}
 		}
 
-
 	}
 
 	return nil
@@ -273,8 +254,6 @@
 
 	from := utils.GetOldestDate(m.FromDate, &lastEnrich)
 
-
-
 	conditions := map[string]interface{}{
 		"range": map[string]interface{}{
 			"metadata__updated_on": map[string]interface{}{
@@ -284,7 +263,6 @@
 	}
 
 	query["query"].(map[string]interface{})["bool"].(map[string]interface{})["must"] = conditions
-
 
 	results := m.EnrichSize
 	offset := 0

--- conflicted
+++ resolved
@@ -10,7 +10,6 @@
 	"github.com/LF-Engineering/da-ds/utils"
 )
 
-<<<<<<< HEAD
 // Enricher ...
 type Enricher struct {
 	identityProvider IdentityProvider
@@ -29,8 +28,6 @@
 		roles:            []string{"assigned_to", "reporter", "qa_contact"},
 	}
 }
-=======
->>>>>>> c52f0843
 
 func (e *Enricher) EnrichItem(rawItem BugRaw, now time.Time) (*EnrichedItem, error) {
 	enriched := &EnrichedItem{}
@@ -84,7 +81,7 @@
 	enriched.Status = rawItem.BugStatus
 	enriched.BugId = rawItem.BugID
 	enriched.Comments = 0
-	if len(rawItem.LongDesc) > 0  {
+	if len(rawItem.LongDesc) > 0 {
 		enriched.Comments = len(rawItem.LongDesc)
 	}
 	enriched.LongDesc = len(rawItem.LongDesc)

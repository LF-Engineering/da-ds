GO_LIB_FILES=affs.go context.go const.go ds.go dsconfluence.go dsgerrit.go dsgit.go dsgroupsio.go dsjira.go dsrocketchat.go dsstub.go email.go es.go error.go exec.go json.go log.go mbox.go redacted.go sql.go threads.go time.go utils.go uuid.go
GO_BIN_FILES=cmd/dads/dads.go
GO_TEST_FILES=context_test.go email_test.go regexp_test.go time_test.go threads_test.go
GO_LIBTEST_FILES=test/time.go
GO_BIN_CMDS=github.com/LF-Engineering/da-ds/cmd/dads
# for race CGO_ENABLED=1
# GO_ENV=CGO_ENABLED=1
GO_ENV=CGO_ENABLED=0
# for race -race
# GO_BUILD=go build -ldflags '-s -w' -race
GO_BUILD=go build -ldflags '-s -w'
GO_INSTALL=go install -ldflags '-s'
GO_FMT=gofmt -s -w
GO_LINT=golint -set_exit_status
GO_VET=go vet
GO_IMPORTS=goimports -w
GO_USEDEXPORTS=usedexports
GO_ERRCHECK=errcheck -asserts -ignore '[FS]?[Pp]rint*' -ignoretests
GO_TEST=go test
BINARIES=dads
STRIP=strip
PKG_LIST := $(shell go list ./... | grep -v /vendor/)

all: check ${BINARIES}

build: cmd/dads/dads.go ${GO_LIB_FILES}
	 ${GO_ENV} ${GO_BUILD} -o dads cmd/dads/dads.go

fmt: ${GO_BIN_FILES} ${GO_LIB_FILES} ${GO_TEST_FILES} ${GO_LIBTEST_FILES}
	./scripts/for_each_go_file.sh "${GO_FMT}"

lint: ## Lint the files
	golint -set_exit_status $(PKG_LIST)

vet: ${GO_BIN_FILES} ${GO_LIB_FILES} ${GO_TEST_FILES} ${GO_LIBTEST_FILES}
	./scripts/vet_files.sh "${GO_VET}"

imports: ${GO_BIN_FILES} ${GO_LIB_FILES} ${GO_TEST_FILES} ${GO_LIBTEST_FILES}
	./scripts/for_each_go_file.sh "${GO_IMPORTS}"

usedexports: ${GO_BIN_FILES} ${GO_LIB_FILES} ${GO_TEST_FILES} ${GO_LIBTEST_FILES}
	${GO_USEDEXPORTS} ./...

errcheck: ${GO_BIN_FILES} ${GO_LIB_FILES} ${GO_TEST_FILES} ${GO_LIBTEST_FILES}
	${GO_ERRCHECK} ./...

test:
	go test -v $(PKG_LIST)

<<<<<<< HEAD
check: lint fmt imports vet const usedexports errcheck
=======
check: fmt lint imports vet usedexports errcheck
>>>>>>> 53191f7d

install: check ${BINARIES}
	${GO_ENV} ${GO_INSTALL} ${GO_BIN_CMDS}

strip: ${BINARIES}
	${STRIP} ${BINARIES}

clean:
	rm -f ${BINARIES}

.PHONY: test<|MERGE_RESOLUTION|>--- conflicted
+++ resolved
@@ -47,11 +47,7 @@
 test:
 	go test -v $(PKG_LIST)
 
-<<<<<<< HEAD
-check: lint fmt imports vet const usedexports errcheck
-=======
 check: fmt lint imports vet usedexports errcheck
->>>>>>> 53191f7d
 
 install: check ${BINARIES}
 	${GO_ENV} ${GO_INSTALL} ${GO_BIN_CMDS}

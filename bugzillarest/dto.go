--- conflicted
+++ resolved
@@ -50,11 +50,7 @@
 	Resolution          string         `json:"resolution"`
 	Priority            string         `json:"priority"`
 	Keywords            []string       `json:"keywords"`
-<<<<<<< HEAD
-	DependsOn           []int       `json:"depends_on"`
-=======
-	DependsOn           []string       `json:"depends_on"`
->>>>>>> 59510596
+	DependsOn           []int          `json:"depends_on"`
 	Alias               []string       `json:"alias"`
 	IsCcAccessible      bool           `json:"is_cc_accessible"`
 	Duplicates          []int          `json:"duplicates"`
@@ -80,11 +76,7 @@
 	IsCreatorAccessible bool           `json:"is_creator_accessible"`
 	ActualTime          int            `json:"actual_time"`
 	AssignedTo          string         `json:"assigned_to"`
-<<<<<<< HEAD
 	DupeOf              *int           `json:"dupe_of"`
-=======
-	DupeOf              *string        `json:"dupe_of"`
->>>>>>> 59510596
 	Attachments         []Attachment   `json:"attachments"`
 	Tags                []string       `json:"tags"`
 	CreationTime        time.Time      `json:"creation_time"`

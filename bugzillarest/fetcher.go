package bugzillarest

import (
	"fmt"
	"strconv"
	"time"

<<<<<<< HEAD
	timeLib "github.com/LF-Engineering/dev-analytics-libraries/time"
=======
	"github.com/LF-Engineering/da-ds/utils"
>>>>>>> 59510596
	"github.com/LF-Engineering/dev-analytics-libraries/uuid"

	jsoniter "github.com/json-iterator/go"
)

// HTTPClientProvider used in connecting to remote http server
type HTTPClientProvider interface {
	Request(url string, method string, header map[string]string, body []byte, params map[string]string) (statusCode int, resBody []byte, err error)
}

<<<<<<< HEAD
// Fetcher contains fetch functionalities
=======
// Fetcher contains BugzillaRest fetch logic
>>>>>>> 59510596
type Fetcher struct {
	dSName                string
	HTTPClientProvider    HTTPClientProvider
	ElasticSearchProvider ESClientProvider
	BackendVersion        string
	Endpoint              string
	BackendName           string
}

// Params required parameters for bugzilla fetcher
type Params struct {
	Name           string
	Endpoint       string
	FromDate       time.Time
	Order          string
	Project        string
	BackendVersion string
	BackendName    string
}

// NewFetcher initiates a new bugZillaRest fetcher
func NewFetcher(params Params, httpClientProvider HTTPClientProvider, esClientProvider ESClientProvider) *Fetcher {
	return &Fetcher{
		HTTPClientProvider:    httpClientProvider,
		ElasticSearchProvider: esClientProvider,
		BackendVersion:        params.BackendVersion,
		Endpoint:              params.Endpoint,
		dSName:                BugzillaRest,
	}
}

<<<<<<< HEAD
// FetchAll fetches all bugs
=======
// FetchAll fetches bug item including all nested fetches
>>>>>>> 59510596
func (f *Fetcher) FetchAll(origin string, date string, limit string, offset string, now time.Time) ([]Raw, *time.Time, error) {

	url := fmt.Sprintf("%s", origin)
	bugsURL := fmt.Sprintf("%srest/bug?include_fields=_extra,_default&last_change_time=%s&limit=%s&offset=%s&", url, date, limit, offset)

	// fetch all bugs from a specific date
	_, res, err := f.HTTPClientProvider.Request(bugsURL, "GET", nil, nil, nil)
	if err != nil {
		return nil, nil, err
	}

	var result FetchedBugs
	err = jsoniter.Unmarshal(res, &result)
	if err != nil {
		return nil, nil, err
	}

	data := make([]Raw, 0)
	var lastDate time.Time
	if len(result.Bugs) != 0 {
		lastDate = result.Bugs[0].LastChangeTime
	}
	for _, bug := range result.Bugs {
		if bug.LastChangeTime.After(lastDate) {
			lastDate = bug.LastChangeTime
		}
		bugRaw, err := f.FetchItem(url, bug.ID, bug, now)
		if err != nil {
			return nil, nil, err
		}
		data = append(data, *bugRaw)
	}

	return data, &lastDate, nil
}

// FetchItem fetches bug item
func (f *Fetcher) FetchItem(origin string, bugID int, fetchedBug BugData, now time.Time) (*Raw, error) {

	url := fmt.Sprintf("%srest/bug", origin)

	// fetch bug comments
	comments, err := f.fetchComments(url, bugID)
	if err != nil {
		return nil, err
	}

	// fetch bug history
	history, err := f.fetchHistory(url, bugID)
	if err != nil {
		return nil, err
	}

	// fetch bug attachments
	attachments, err := f.fetchAttachments(url, bugID)
	if err != nil {
		return nil, err
	}

	var bugRaw Raw

	// generate UUID
	uid, err := uuid.Generate(url, strconv.Itoa(bugID))
	if err != nil {
		return nil, err
	}

	bugRaw.UUID = uid
	bugRaw.Data.Comments = comments
	bugRaw.Data.History = &history
	bugRaw.Data.Attachments = attachments

	bugRaw.Data.ID = fetchedBug.ID
	bugRaw.Data.Resolution = fetchedBug.Resolution
	bugRaw.Data.Priority = fetchedBug.Priority
	bugRaw.Data.Keywords = fetchedBug.Keywords
	bugRaw.Data.DependsOn = fetchedBug.DependsOn
	bugRaw.Data.Alias = fetchedBug.Alias
	bugRaw.Data.IsCcAccessible = fetchedBug.IsCcAccessible
	bugRaw.Data.SeeAlso = fetchedBug.SeeAlso
	bugRaw.Data.LastChangeTime = fetchedBug.LastChangeTime
	bugRaw.Data.CreatorDetail = fetchedBug.CreatorDetail
	bugRaw.Data.Blocks = fetchedBug.Blocks
	bugRaw.Data.TargetMilestone = fetchedBug.TargetMilestone
	bugRaw.Data.Deadline = fetchedBug.Deadline
	bugRaw.Data.IsOpen = fetchedBug.IsOpen
	bugRaw.Data.RemainingTime = fetchedBug.RemainingTime
	bugRaw.Data.Flags = fetchedBug.Flags
	bugRaw.Data.Groups = fetchedBug.Groups
	bugRaw.Data.Component = fetchedBug.Component
	bugRaw.Data.Platform = fetchedBug.Platform
	bugRaw.Data.EstimatedTime = fetchedBug.EstimatedTime
	bugRaw.Data.OpSys = fetchedBug.OpSys
	bugRaw.Data.Severity = fetchedBug.Severity
	bugRaw.Data.URL = fetchedBug.URL
	bugRaw.Data.IsConfirmed = fetchedBug.IsConfirmed
	bugRaw.Data.IsCreatorAccessible = fetchedBug.IsCreatorAccessible
	bugRaw.Data.ActualTime = fetchedBug.ActualTime
	bugRaw.Data.DupeOf = fetchedBug.DupeOf
	bugRaw.Data.Tags = fetchedBug.Tags
	bugRaw.Data.CreationTime = fetchedBug.CreationTime
	bugRaw.Data.Whiteboard = fetchedBug.Whiteboard
	bugRaw.Data.Status = fetchedBug.Status
	bugRaw.Data.Summary = fetchedBug.Summary
	bugRaw.Data.Classification = fetchedBug.Classification
	bugRaw.Data.QaContact = fetchedBug.QaContact
	bugRaw.Data.Product = fetchedBug.Product
	bugRaw.Data.ID = fetchedBug.ID
	bugRaw.Data.Creator = fetchedBug.Creator
	bugRaw.Data.Version = fetchedBug.Version
	bugRaw.Data.Duplicates = fetchedBug.Duplicates

	bugRaw.MetadataUpdatedOn = fetchedBug.LastChangeTime
	bugRaw.ClassifiedFieldsFiltered = nil
	bugRaw.UpdatedOn = timeLib.ConvertTimeToFloat(fetchedBug.LastChangeTime)
	bugRaw.Category = Category

	bugRaw.BackendName = f.dSName
	bugRaw.BackendVersion = f.BackendVersion
	bugRaw.Origin = origin
	bugRaw.Tag = origin
	bugRaw.Data.Cc = fetchedBug.Cc
	bugRaw.Data.CcDetail = fetchedBug.CcDetail
	bugRaw.Data.AssignedTo = fetchedBug.AssignedTo
	bugRaw.Data.AssignedToDetail = fetchedBug.AssignedToDetail

	bugRaw.MetadataTimestamp = now.UTC()
	bugRaw.Timestamp = timeLib.ConvertTimeToFloat(bugRaw.MetadataTimestamp)
	return &bugRaw, nil
}

func (f *Fetcher) fetchComments(url string, id int) (Comments, error) {
	commentsURL := fmt.Sprintf("%s/%v/%s", url, id, "comment")
	_, res, err := f.HTTPClientProvider.Request(commentsURL, "GET", nil, nil, nil)
	if err != nil {
		return nil, err
	}

	result := map[string]map[string]map[string]Comments{}

	err = jsoniter.Unmarshal(res, &result)
	if err != nil {
		return nil, err
	}
	comments := result["bugs"][strconv.Itoa(id)]["comments"]

	return comments, nil
}

func (f *Fetcher) fetchHistory(url string, id int) ([]History, error) {

	historyURL := fmt.Sprintf("%s/%v/%s", url, id, "history")
	_, res, err := f.HTTPClientProvider.Request(historyURL, "GET", nil, nil, nil)
	if err != nil {
		return nil, err
	}

	var result HistoryRes
	err = jsoniter.Unmarshal(res, &result)
	if err != nil {
		return nil, err
	}

	return result.Bugs[0].History, nil
}

func (f *Fetcher) fetchAttachments(url string, id int) ([]Attachment, error) {

	attachmentURL := fmt.Sprintf("%s/%v/%s", url, id, "attachment")
	_, res, err := f.HTTPClientProvider.Request(attachmentURL, "GET", nil, nil, nil)
	if err != nil {
		return nil, err
	}

	var result AttachmentRes
	err = jsoniter.Unmarshal(res, &result)
	if err != nil {
		return nil, err
	}

	return result.Bugs[strconv.Itoa(id)], nil
}

// Query query saved raw data from ES
func (f *Fetcher) Query(index string, query map[string]interface{}) (*RawHits, error) {

	var hits RawHits

	err := f.ElasticSearchProvider.Get(index, query, &hits)
	if err != nil {
		return nil, err
	}

	return &hits, err
}<|MERGE_RESOLUTION|>--- conflicted
+++ resolved
@@ -5,11 +5,9 @@
 	"strconv"
 	"time"
 
-<<<<<<< HEAD
+	"github.com/LF-Engineering/dev-analytics-libraries/uuid"
+
 	timeLib "github.com/LF-Engineering/dev-analytics-libraries/time"
-=======
-	"github.com/LF-Engineering/da-ds/utils"
->>>>>>> 59510596
 	"github.com/LF-Engineering/dev-analytics-libraries/uuid"
 
 	jsoniter "github.com/json-iterator/go"
@@ -20,11 +18,7 @@
 	Request(url string, method string, header map[string]string, body []byte, params map[string]string) (statusCode int, resBody []byte, err error)
 }
 
-<<<<<<< HEAD
 // Fetcher contains fetch functionalities
-=======
-// Fetcher contains BugzillaRest fetch logic
->>>>>>> 59510596
 type Fetcher struct {
 	dSName                string
 	HTTPClientProvider    HTTPClientProvider
@@ -56,11 +50,7 @@
 	}
 }
 
-<<<<<<< HEAD
 // FetchAll fetches all bugs
-=======
-// FetchAll fetches bug item including all nested fetches
->>>>>>> 59510596
 func (f *Fetcher) FetchAll(origin string, date string, limit string, offset string, now time.Time) ([]Raw, *time.Time, error) {
 
 	url := fmt.Sprintf("%s", origin)

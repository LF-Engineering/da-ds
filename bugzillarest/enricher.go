package bugzillarest

import (
	"fmt"
<<<<<<< HEAD
	timeLib "github.com/LF-Engineering/dev-analytics-libraries/time"
=======
>>>>>>> 59510596
	"strings"
	"time"

	"github.com/LF-Engineering/da-ds/utils"

	"github.com/LF-Engineering/da-ds/affiliation"
)

// Enricher enrich Bugzilla raw
type Enricher struct {
	identityProvider IdentityProvider
	DSName           string
	BackendVersion   string
	Project          string
}

// IdentityProvider manages user identity
type IdentityProvider interface {
	GetIdentity(key string, val string) (*affiliation.Identity, error)
	GetOrganizations(uuid string, date time.Time) ([]string, error)
}

// NewEnricher intiate a new enricher instance
func NewEnricher(identProvider IdentityProvider, backendVersion string, project string) *Enricher {
	return &Enricher{
		identityProvider: identProvider,
		DSName:           BugzillaRest,
		BackendVersion:   backendVersion,
		Project:          project,
	}
}

// EnrichItem enrich Bugzilla raw item
func (e *Enricher) EnrichItem(rawItem Raw, now time.Time) (*BugRestEnrich, error) {
	enriched := &BugRestEnrich{}

	enriched.Project = e.Project
	enriched.ChangedDate = rawItem.Data.LastChangeTime
	enriched.DeltaTs = rawItem.Data.LastChangeTime
	enriched.Product = rawItem.Data.Product
	enriched.Component = rawItem.Data.Component

	enriched.Tag = rawItem.Tag
	enriched.UUID = rawItem.UUID
	enriched.MetadataUpdatedOn = rawItem.MetadataUpdatedOn
	enriched.MetadataTimestamp = rawItem.MetadataTimestamp
	enriched.MetadataEnrichedOn = now
	enriched.MetadataFilterRaw = nil
	enriched.ProjectTs = timeLib.ConvertTimeToFloat(now)
	enriched.ID = rawItem.Data.ID
	enriched.MetadataBackendName = fmt.Sprintf("%sEnrich", strings.Title(e.DSName))
	enriched.MetadataBackendVersion = e.BackendVersion
	enriched.ISBugzillarestBugrest = 1
	enriched.Origin = rawItem.Origin
	enriched.URL = rawItem.Origin + "show_bug.cgi?id=" + fmt.Sprint(rawItem.Data.ID)
	enriched.CreationDate = rawItem.Data.CreationTime
	enriched.Status = rawItem.Data.Status
	enriched.CreationTs = rawItem.Data.CreationTime.Format("2006-01-02T15:04:05")
	enriched.ISOpen = rawItem.Data.IsOpen

	if rawItem.Data.Whiteboard != "" {
		enriched.Whiteboard = &rawItem.Data.Whiteboard
	}

	// count history changes
	enriched.Changes = 0
	for _, history := range *rawItem.Data.History {
		if len(history.Changes) > 0 {
			enriched.Changes += len(history.Changes)
		}
	}

	enriched.NumberOfComments = 0
	enriched.Comments = len(rawItem.Data.Comments)

	if rawItem.Data.CreatorDetail != nil && rawItem.Data.CreatorDetail.RealName != "" {
		enriched.Creator = rawItem.Data.CreatorDetail.RealName
	}

	unknown := "Unknown"
	multiOrgs := []string{unknown}
	if rawItem.Data.AssignedToDetail != nil && rawItem.Data.AssignedToDetail.RealName != "" {
		enriched.AssignedTo = rawItem.Data.AssignedToDetail.RealName

		// Enrich assigned to
		assignedToFieldName := "username"
		if rawItem.Data.AssignedToDetail != nil {
			if strings.Contains(rawItem.Data.AssignedToDetail.Name, "@") {
				assignedToFieldName = "email"
			}
		}
		assignedTo, err := e.identityProvider.GetIdentity(assignedToFieldName, enriched.AssignedTo)
		if err == nil {
			enriched.AssignedToDetailID = assignedTo.ID.String
			enriched.AssignedToDetailUUID = assignedTo.UUID.String
			enriched.AssignedToDetailName = assignedTo.Name.String
			enriched.AssignedToDetailUserName = assignedTo.Username.String
			enriched.AssignedToDetailDomain = assignedTo.Domain.String
			enriched.AssignedToDetailBot = assignedTo.IsBot

			enriched.AssignedToUUID = assignedTo.UUID.String

			if assignedTo.Gender.Valid {
				enriched.AssignedToDetailGender = assignedTo.Gender.String
			} else {
				enriched.AssignedToDetailGender = unknown
			}

			if assignedTo.GenderACC != nil {
				enriched.AssignedToDetailGenderAcc = *assignedTo.GenderACC
			} else {
				enriched.AssignedToDetailGenderAcc = 0
			}
			if assignedTo.OrgName.Valid {
				enriched.AssignedToDetailOrgName = assignedTo.OrgName.String
				enriched.AssignedToOrgName = assignedTo.OrgName.String
			} else {
				enriched.AssignedToDetailOrgName = unknown
				enriched.AssignedToOrgName = unknown
			}

			assignedToMultiOrg, err := e.identityProvider.GetOrganizations(assignedTo.UUID.String, enriched.MetadataUpdatedOn)
			if err == nil {
				enriched.AssignedToDetailMultiOrgName = multiOrgs

				if len(assignedToMultiOrg) != 0 {
					enriched.AssignedToDetailMultiOrgName = assignedToMultiOrg
				}
			}
		}
	}

	if rawItem.Data.CreatorDetail != nil {
		enriched.Creator = rawItem.Data.CreatorDetail.RealName
		enriched.AuthorName = rawItem.Data.CreatorDetail.RealName

		// Enrich reporter
		reporterFieldName := "username"
		if strings.Contains(enriched.Creator, "@") {
			reporterFieldName = "email"
		}

		creator, err := e.identityProvider.GetIdentity(reporterFieldName, enriched.Creator)

		if err == nil {
<<<<<<< HEAD
			enriched.CreatorDetailID = creator.ID
			enriched.CreatorDetailUUID = creator.UUID
			enriched.CreatorDetailName = creator.Name
			enriched.CreatorDetailUserName = creator.Username
			enriched.CreatorDetailDomain = creator.Domain

			enriched.AuthorID = creator.ID
			enriched.AuthorUUID = creator.UUID
			enriched.AuthorName = creator.Name
			enriched.AuthorUserName = creator.Username
			enriched.AuthorDomain = creator.Domain

			if creator.Gender != nil {
				enriched.CreatorDetailGender = *creator.Gender
				enriched.AuthorGender = *creator.Gender
=======
			enriched.CreatorDetailID = creator.ID.String
			enriched.CreatorDetailUUID = creator.UUID.String
			enriched.CreatorDetailName = creator.Name.String
			enriched.CreatorDetailUserName = creator.Username.String
			enriched.CreatorDetailDomain = creator.Domain.String

			enriched.AuthorID = creator.ID.String
			enriched.AuthorUUID = creator.UUID.String
			enriched.AuthorName = creator.Name.String
			enriched.AuthorUserName = creator.Username.String
			enriched.AuthorDomain = creator.Domain.String

			if creator.Gender.Valid {
				enriched.CreatorDetailGender = creator.Gender.String
				enriched.AuthorGender = creator.Gender.String
>>>>>>> 59510596
			} else {
				enriched.CreatorDetailGender = unknown
				enriched.AuthorGender = unknown
			}

			if creator.GenderACC != nil {
				enriched.CreatorDetailGenderACC = *creator.GenderACC
				enriched.AuthorGenderAcc = *creator.GenderACC
			} else {
				enriched.CreatorDetailGenderACC = 0
				enriched.AuthorGenderAcc = 0
			}

			if creator.OrgName.Valid {
				enriched.CreatorDetailOrgName = creator.OrgName.String
				enriched.AuthorOrgName = creator.OrgName.String
			} else {
				enriched.CreatorDetailOrgName = unknown
				enriched.AuthorOrgName = unknown
			}

			enriched.CreatorDetailBot = creator.IsBot
			enriched.AuthorBot = creator.IsBot

			reporterMultiOrg, err := e.identityProvider.GetOrganizations(creator.UUID.String, enriched.MetadataUpdatedOn)
			if err == nil {
				enriched.CreatorDetailMultiOrgName = multiOrgs
				enriched.AuthorMultiOrgNames = multiOrgs

				if len(reporterMultiOrg) != 0 {
					enriched.CreatorDetailMultiOrgName = reporterMultiOrg
					enriched.AuthorMultiOrgNames = reporterMultiOrg
				}
			}
		}

	}

	if rawItem.Data.Summary != "" {
		enriched.Summary = rawItem.Data.Summary
		enriched.SummaryAnalyzed = rawItem.Data.Summary

		enriched.MainDescription = rawItem.Data.Summary
		enriched.MainDescriptionAnalyzed = rawItem.Data.Summary

	}

	enriched.RepositoryLabels = nil

	return enriched, nil
}

// EnrichAffiliation gets author SH identity data
func (e *Enricher) EnrichAffiliation(key string, val string) (*affiliation.Identity, error) {
	return e.identityProvider.GetIdentity(key, val)
}<|MERGE_RESOLUTION|>--- conflicted
+++ resolved
@@ -2,14 +2,10 @@
 
 import (
 	"fmt"
-<<<<<<< HEAD
-	timeLib "github.com/LF-Engineering/dev-analytics-libraries/time"
-=======
->>>>>>> 59510596
 	"strings"
 	"time"
 
-	"github.com/LF-Engineering/da-ds/utils"
+	timeLib "github.com/LF-Engineering/dev-analytics-libraries/time"
 
 	"github.com/LF-Engineering/da-ds/affiliation"
 )
@@ -151,23 +147,6 @@
 		creator, err := e.identityProvider.GetIdentity(reporterFieldName, enriched.Creator)
 
 		if err == nil {
-<<<<<<< HEAD
-			enriched.CreatorDetailID = creator.ID
-			enriched.CreatorDetailUUID = creator.UUID
-			enriched.CreatorDetailName = creator.Name
-			enriched.CreatorDetailUserName = creator.Username
-			enriched.CreatorDetailDomain = creator.Domain
-
-			enriched.AuthorID = creator.ID
-			enriched.AuthorUUID = creator.UUID
-			enriched.AuthorName = creator.Name
-			enriched.AuthorUserName = creator.Username
-			enriched.AuthorDomain = creator.Domain
-
-			if creator.Gender != nil {
-				enriched.CreatorDetailGender = *creator.Gender
-				enriched.AuthorGender = *creator.Gender
-=======
 			enriched.CreatorDetailID = creator.ID.String
 			enriched.CreatorDetailUUID = creator.UUID.String
 			enriched.CreatorDetailName = creator.Name.String
@@ -180,10 +159,9 @@
 			enriched.AuthorUserName = creator.Username.String
 			enriched.AuthorDomain = creator.Domain.String
 
-			if creator.Gender.Valid {
-				enriched.CreatorDetailGender = creator.Gender.String
-				enriched.AuthorGender = creator.Gender.String
->>>>>>> 59510596
+			if creator.Gender != nil {
+				enriched.CreatorDetailGender = *creator.Gender
+				enriched.AuthorGender = *creator.Gender
 			} else {
 				enriched.CreatorDetailGender = unknown
 				enriched.AuthorGender = unknown

--- conflicted
+++ resolved
@@ -1,16 +1,14 @@
 package bugzillarest
 
 import (
-<<<<<<< HEAD
 	b64 "encoding/base64"
 	"encoding/json"
-=======
->>>>>>> 59510596
 	"fmt"
 	"strconv"
 	"time"
 
-<<<<<<< HEAD
+	"github.com/LF-Engineering/da-ds/affiliation"
+	db "github.com/LF-Engineering/da-ds/db"
 	"github.com/LF-Engineering/dev-analytics-libraries/elastic"
 	"github.com/LF-Engineering/dev-analytics-libraries/http"
 	timeLib "github.com/LF-Engineering/dev-analytics-libraries/time"
@@ -19,13 +17,6 @@
 	"github.com/LF-Engineering/da-ds/db"
 )
 
-=======
-	"github.com/LF-Engineering/da-ds/affiliation"
-	db "github.com/LF-Engineering/da-ds/db"
-	"github.com/LF-Engineering/da-ds/utils"
-)
-
->>>>>>> 59510596
 // ESClientProvider used in connecting to ES server
 type ESClientProvider interface {
 	Add(index string, documentID string, body []byte) ([]byte, error)
@@ -230,13 +221,8 @@
 
 		offset := 0
 		for result == m.FetchSize {
-<<<<<<< HEAD
 			data := make([]elastic.BulkData, 0)
 			bugs, lastChange, err := fetcher.FetchAll(m.Endpoint, fromStr, strconv.Itoa(m.FetchSize), strconv.Itoa(offset), now)
-=======
-			data := make([]*utils.BulkData, 0)
-			bugs, lastChange, err := fetcher.FetchAll(m.Endpoint, date, strconv.Itoa(m.FetchSize), strconv.Itoa(offset), now)
->>>>>>> 59510596
 			if err != nil {
 				ch <- err
 				return
@@ -249,18 +235,7 @@
 			}
 
 			for _, bug := range bugs {
-<<<<<<< HEAD
 				data = append(data, elastic.BulkData{IndexName: fmt.Sprintf("%s-raw", m.ESIndex), ID: bug.UUID, Data: bug})
-=======
-				data = append(data, &utils.BulkData{IndexName: fmt.Sprintf("%s-raw", m.ESIndex), ID: bug.UUID, Data: bug})
-			}
-
-			//set mapping and create index if not exists
-			_, err = m.esClientProvider.CreateIndex(fmt.Sprintf("%s-raw", m.ESIndex), BugzillaRestRawMapping)
-			if err != nil {
-				ch <- err
-				return
->>>>>>> 59510596
 			}
 
 			if len(data) > 0 {

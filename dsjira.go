package dads

import (
	"fmt"
	neturl "net/url"
	"os"
	"strconv"
	"strings"
	"sync"
	"time"

	jsoniter "github.com/json-iterator/go"
)

const (
	// JiraAPIRoot - main API path
	JiraAPIRoot = "/rest/api/2"
	// JiraAPISearch - search API subpath
	JiraAPISearch = "/search"
	// JiraAPIField - field API subpath
	JiraAPIField = "/field"
	// JiraAPIIssue - issue API subpath
	JiraAPIIssue = "/issue"
	// JiraAPIComment - comments API subpath
	JiraAPIComment = "/comment"
	// JiraBackendVersion - backend version
	JiraBackendVersion = "0.1.1"
	// JiraDefaultSearchField - default search field
	JiraDefaultSearchField = "item_id"
	// JiraFilterByProjectInComments - filter by project when searching for comments
	JiraFilterByProjectInComments = false
	// JiraDropCustomFields - drop custom fields from raw index
	JiraDropCustomFields = true
	// JiraMapCustomFields - run custom fields mapping
	JiraMapCustomFields = true
	// ClosedStatusCategoryKey - issue closed status key
	ClosedStatusCategoryKey = "done"
	// JiraRichAuthorField - rich index author field
	JiraRichAuthorField = "reporter"
)

var (
	// JiraSearchFields - extra search fields
	JiraSearchFields = map[string][]string{
		"project_id":   {"fields", "project", "id"},
		"project_key":  {"fields", "project", "key"},
		"project_name": {"fields", "project", "name"},
		"issue_key":    {"key"},
	}
	// JiraRawMapping - Jira raw index mapping
	JiraRawMapping = []byte(`{"dynamic":true,"properties":{"metadata__updated_on":{"type":"date"},"data":{"properties":{"renderedFields":{"dynamic":false,"properties":{}},"operations":{"dynamic":false,"properties":{}},"fields":{"dynamic":true,"properties":{"description":{"type":"text","index":true},"workratio":{"type":"double"},"environment":{"type":"text","index":true}}},"changelog":{"properties":{"histories":{"dynamic":false,"properties":{}}}},"comments_data":{"properties":{"body":{"type":"text","index":true}}}}}}}`)
	// JiraRichMapping - Jira rich index mapping
	JiraRichMapping = []byte(`{"properties":{"metadata__updated_on":{"type":"date"},"main_description_analyzed":{"type":"text","index":true},"releases":{"type":"keyword"},"body":{"type":"text","index":true}}}`)
	// JiraRoles - roles defined for Jira backend
	JiraRoles = []string{"assignee", "reporter", "creator", Author, "updateAuthor"}
	// JiraCategories - categories defined for Jira
	JiraCategories = map[string]struct{}{Issue: {}}
	// JiraKeepCustomFiled - we're dropping all but those custom fields
	JiraKeepCustomFiled = map[string]struct{}{"Story Points": {}, "Sprint": {}}
)

// DSJira - DS implementation for Jira
type DSJira struct {
	DS          string
	URL         string // From DA_JIRA_URL - Jira URL
	NoSSLVerify bool   // From DA_JIRA_NO_SSL_VERIFY
	Token       string // From DA_JIRA_TOKEN
	PageSize    int    // From DA_JIRA_PAGE_SIZE
	MultiOrigin bool   // From DA_JIRA_MULTI_ORIGIN
}

// JiraField - informatin about fields present in issues
type JiraField struct {
	ID     string `json:"id"`
	Name   string `json:"name"`
	Custom bool   `json:"custom"`
}

// ParseArgs - parse jira specific environment variables
func (j *DSJira) ParseArgs(ctx *Ctx) (err error) {
	j.DS = Jira
	// Jira specific env variables
	prefix := "DA_JIRA_"
	j.URL = os.Getenv(prefix + "URL")
	j.NoSSLVerify = StringToBool(os.Getenv(prefix + "NO_SSL_VERIFY"))
	j.Token = os.Getenv(prefix + "TOKEN")
	AddRedacted(j.Token, false)
	if os.Getenv(prefix+"PAGE_SIZE") == "" {
		j.PageSize = 500
	} else {
		pageSize, err := strconv.Atoi(os.Getenv(prefix + "PAGE_SIZE"))
		FatalOnError(err)
		if pageSize > 0 {
			j.PageSize = pageSize
		}
	}
	j.MultiOrigin = StringToBool(os.Getenv(prefix + "MULTI_ORIGIN"))
	if j.NoSSLVerify {
		NoSSLVerify()
	}
	return
}

// Validate - is current DS configuration OK?
func (j *DSJira) Validate() (err error) {
	if strings.HasSuffix(j.URL, "/") {
		j.URL = j.URL[:len(j.URL)-1]
	}
	if j.URL == "" {
		err = fmt.Errorf("Jira URL must be set")
	}
	return
}

// Name - return data source name
func (j *DSJira) Name() string {
	return j.DS
}

// Info - return DS configuration in a human readable form
func (j DSJira) Info() string {
	return fmt.Sprintf("%+v", j)
}

// CustomFetchRaw - is this datasource using custom fetch raw implementation?
func (j *DSJira) CustomFetchRaw() bool {
	return false
}

// FetchRaw - implement fetch raw data for Jira
func (j *DSJira) FetchRaw(ctx *Ctx) (err error) {
	Printf("%s should use generic FetchRaw()\n", j.DS)
	return
}

// CustomEnrich - is this datasource using custom enrich implementation?
func (j *DSJira) CustomEnrich() bool {
	return false
}

// Enrich - implement enrich data for Jira
func (j *DSJira) Enrich(ctx *Ctx) (err error) {
	Printf("%s should use generic Enrich()\n", j.DS)
	return
}

// GetFields - implement get fields for jira datasource
func (j *DSJira) GetFields(ctx *Ctx) (customFields map[string]JiraField, err error) {
	url := j.URL + JiraAPIRoot + JiraAPIField
	method := Get
	var headers map[string]string
	if j.Token != "" {
		headers = map[string]string{"Authorization": "Basic " + j.Token}
	}
	var resp interface{}
	// Week for caching fields, they don't change that often
	cacheFor := time.Duration(168) * time.Hour
	resp, _, _, _, err = Request(ctx, url, method, headers, []byte{}, []string{}, nil, nil, map[[2]int]struct{}{{200, 200}: {}}, true, &cacheFor, false)
	if err != nil {
		return
	}
	var fields []JiraField
	err = jsoniter.Unmarshal(resp.([]byte), &fields)
	if err != nil {
		return
	}
	customFields = make(map[string]JiraField)
	for _, field := range fields {
		if !field.Custom {
			continue
		}
		customFields[field.ID] = field
	}
	return
}

// GenSearchFields - generate extra search fields
func (j *DSJira) GenSearchFields(ctx *Ctx, issue interface{}, uuid string) (fields map[string]interface{}) {
	searchFields := j.SearchFields()
	fields = make(map[string]interface{})
	fields[JiraDefaultSearchField] = uuid
	for field, keyAry := range searchFields {
		value, ok := Dig(issue, keyAry, false, true)
		if ok {
			fields[field] = value
		}
	}
	if ctx.Debug > 1 {
		Printf("returning search fields %+v\n", fields)
	}
	return
}

// AddMetadata - add metadata to the item
func (j *DSJira) AddMetadata(ctx *Ctx, issue interface{}) (mItem map[string]interface{}) {
	mItem = make(map[string]interface{})
	origin := j.URL
	tag := ctx.Tag
	if tag == "" {
		tag = origin
	}
	issueID := j.ItemID(issue)
	updatedOn := j.ItemUpdatedOn(issue)
	uuid := UUIDNonEmpty(ctx, origin, issueID)
	timestamp := time.Now()
	mItem["backend_name"] = j.DS
	mItem["backend_version"] = JiraBackendVersion
	mItem["timestamp"] = fmt.Sprintf("%.06f", float64(timestamp.UnixNano())/1.0e3)
	mItem[UUID] = uuid
	mItem[DefaultOriginField] = origin
	mItem[DefaultTagField] = tag
	mItem[DefaultOffsetField] = float64(updatedOn.Unix())
	mItem["category"] = j.ItemCategory(issue)
	mItem["search_fields"] = j.GenSearchFields(ctx, issue, uuid)
	mItem[DefaultDateField] = ToESDate(updatedOn)
	mItem[DefaultTimestampField] = ToESDate(timestamp)
	mItem[ProjectSlug] = ctx.ProjectSlug
	if ctx.Debug > 1 {
		Printf("%s: %s: %v %v\n", origin, uuid, issueID, updatedOn)
	}
	return
}

// ProcessIssue - process a single issue
func (j *DSJira) ProcessIssue(ctx *Ctx, allIssues *[]interface{}, allIssuesMtx *sync.Mutex, issue interface{}, customFields map[string]JiraField, from time.Time, to *time.Time, thrN int) (wch chan error, err error) {
	var mtx *sync.RWMutex
	if thrN > 1 {
		mtx = &sync.RWMutex{}
	}
	issueID := j.ItemID(issue)
	var headers map[string]string
	if j.Token != "" {
		headers = map[string]string{"Content-Type": "application/json", "Authorization": "Basic " + j.Token}
	} else {
		headers = map[string]string{"Content-Type": "application/json"}
	}
	// Encode search params in query for GET requests
	encodeInQuery := true
	cacheFor := time.Duration(3) * time.Hour
	processIssue := func(c chan error) (e error) {
		defer func() {
			if c != nil {
				c <- e
			}
		}()
		urlRoot := j.URL + JiraAPIRoot + JiraAPIIssue + "/" + issueID + JiraAPIComment
		startAt := int64(0)
		maxResults := int64(j.PageSize)
		epochMS := from.UnixNano() / 1e6
		// Seems like original Jira was using project filter there which is not needed IMHO.
		var jql string
		if JiraFilterByProjectInComments {
			if to != nil {
				epochToMS := (*to).UnixNano() / 1e6
				if ctx.Project != "" {
					jql = fmt.Sprintf(`project = %s AND updated > %d AND updated < %d order by updated asc`, ctx.Project, epochMS, epochToMS)
				} else {
					jql = fmt.Sprintf(`updated > %d AND updated < %d order by updated asc`, epochMS, epochToMS)
				}
			} else {
				if ctx.Project != "" {
					jql = fmt.Sprintf(`project = %s AND updated > %d order by updated asc`, ctx.Project, epochMS)
				} else {
					jql = fmt.Sprintf(`updated > %d order by updated asc`, epochMS)
				}
			}
		} else {
			if to != nil {
				epochToMS := (*to).UnixNano() / 1e6
				jql = fmt.Sprintf(`updated > %d AND updated < %d order by updated asc`, epochMS, epochToMS)
			} else {
				jql = fmt.Sprintf(`updated > %d order by updated asc`, epochMS)
			}
		}
		method := Get
		for {
			var payloadBytes []byte
			url := urlRoot
			if encodeInQuery {
				// ?startAt=0&maxResults=100&jql=updated+%3E+0+order+by+updated+asc
				url += fmt.Sprintf(`?startAt=%d&maxResults=%d&jql=`, startAt, maxResults) + neturl.QueryEscape(jql)
			} else {
				payloadBytes = []byte(fmt.Sprintf(`{"startAt":%d,"maxResults":%d,"jql":"%s"}`, startAt, maxResults, jql))
			}
			var res interface{}
			res, _, _, _, e = Request(
				ctx,
				url,
				method,
				headers,
				payloadBytes,
				[]string{},
				map[[2]int]struct{}{{200, 200}: {}}, // JSON statuses
				nil,                                 // Error statuses
				map[[2]int]struct{}{{200, 200}: {}}, // OK statuses: 200
				true,                                // retry
				&cacheFor,                           // cache duration
				false,                               // skip in dry-run mode
			)
			if e != nil {
				return
			}
			comments, ok := res.(map[string]interface{})["comments"].([]interface{})
			if !ok {
				e = fmt.Errorf("unable to unmarshal comments from %+v", DumpKeys(res))
				return
			}
			if ctx.Debug > 1 {
				nComments := len(comments)
				if nComments > 0 {
					Printf("processing %d comments\n", len(comments))
				}
			}
			if thrN > 1 {
				mtx.Lock()
			}
			issueComments, ok := issue.(map[string]interface{})["comments_data"].([]interface{})
			if !ok {
				issue.(map[string]interface{})["comments_data"] = []interface{}{}
			}
			issueComments, _ = issue.(map[string]interface{})["comments_data"].([]interface{})
			if !ok {
				issueComments = comments
			} else {
				issueComments = append(issueComments, comments...)
			}
			issue.(map[string]interface{})["comments_data"] = issueComments
			if thrN > 1 {
				mtx.Unlock()
			}
			totalF, ok := res.(map[string]interface{})["total"].(float64)
			if !ok {
				e = fmt.Errorf("unable to unmarshal total from %+v", DumpKeys(res))
				return
			}
			maxResultsF, ok := res.(map[string]interface{})["maxResults"].(float64)
			if !ok {
				e = fmt.Errorf("unable to maxResults total from %+v", DumpKeys(res))
				return
			}
			total := int64(totalF)
			maxResults = int64(maxResultsF)
			inc := int64(totalF)
			if maxResultsF < totalF {
				inc = int64(maxResultsF)
			}
			startAt += inc
			if startAt >= total {
				startAt = total
				break
			}
			if ctx.Debug > 0 {
				Printf("processing next comments page from %d/%d\n", startAt, total)
			}
		}
		if ctx.Debug > 1 {
			Printf("processed %d comments\n", startAt)
		}
		return
	}
	var ch chan error
	if thrN > 1 {
		ch = make(chan error)
		go func() {
			_ = processIssue(ch)
		}()
	} else {
		err = processIssue(nil)
		if err != nil {
			return
		}
	}
	if thrN > 1 {
		mtx.RLock()
	}
	issueFields, ok := issue.(map[string]interface{})["fields"].(map[string]interface{})
	if thrN > 1 {
		mtx.RUnlock()
	}
	if !ok {
		err = fmt.Errorf("unable to unmarshal fields from issue %+v", DumpKeys(issue))
		return
	}
	if ctx.Debug > 1 {
		Printf("before map custom: %+v\n", DumpPreview(issueFields, 100))
	}
	type mapping struct {
		ID    string
		Name  string
		Value interface{}
	}
	if JiraMapCustomFields {
		m := make(map[string]mapping)
		for k, v := range issueFields {
			customField, ok := customFields[k]
			if !ok {
				continue
			}
			m[k] = mapping{ID: customField.ID, Name: customField.Name, Value: v}
		}
		for k, v := range m {
			if ctx.Debug > 1 {
				prev := issueFields[k]
				Printf("mapping custom fields %s: %+v -> %+v\n", k, prev, v)
			}
			issueFields[k] = v
		}
	}
	if ctx.Debug > 1 {
		Printf("after map custom: %+v\n", DumpPreview(issueFields, 100))
	}
	// Extra fields
	if thrN > 1 {
		mtx.Lock()
	}
	esItem := j.AddMetadata(ctx, issue)
	// Seems like it doesn't make sense, because we just added those custom fields
	if JiraDropCustomFields {
		for k, v := range issueFields {
			if strings.HasPrefix(strings.ToLower(k), "customfield_") {
				mp, _ := v.(mapping)
				_, keep := JiraKeepCustomFiled[mp.Name]
				if !keep {
					delete(issueFields, k)
				}
			}
		}
	}
	if ctx.Debug > 1 {
		Printf("after drop: %+v\n", DumpPreview(issueFields, 100))
	}
	if ctx.Project != "" {
		issue.(map[string]interface{})["project"] = ctx.Project
	}
	esItem["data"] = issue
	if thrN > 1 {
		mtx.Unlock()
		err = <-ch
	}
	if allIssuesMtx != nil {
		allIssuesMtx.Lock()
	}
	*allIssues = append(*allIssues, esItem)
	nIssues := len(*allIssues)
	if nIssues >= ctx.ESBulkSize {
		sendToElastic := func(c chan error) (e error) {
			defer func() {
				if c != nil {
					c <- e
				}
			}()
			e = SendToElastic(ctx, j, true, UUID, *allIssues)
			if e != nil {
				Printf("error %v sending %d issues to ElasticSearch\n", e, len(*allIssues))
			}
			*allIssues = []interface{}{}
			if allIssuesMtx != nil {
				allIssuesMtx.Unlock()
			}
			return
		}
		if thrN > 1 {
			wch = make(chan error)
			go func() {
				_ = sendToElastic(wch)
			}()
		} else {
			err = sendToElastic(nil)
			if err != nil {
				return
			}
		}
	} else {
		if allIssuesMtx != nil {
			allIssuesMtx.Unlock()
		}
	}
	return
}

// FetchItems - implement fetch items for jira datasource
func (j *DSJira) FetchItems(ctx *Ctx) (err error) {
	thrN := GetThreadsNum(ctx)
	var customFields map[string]JiraField
	fieldsFetched := false
	var chF chan error
	getFields := func(c chan error) (e error) {
		defer func() {
			if c != nil {
				c <- e
			}
			if ctx.Debug > 0 {
				Printf("got %d custom fields\n", len(customFields))
			}
		}()
		customFields, e = j.GetFields(ctx)
		return
	}
	if thrN > 1 {
		chF = make(chan error)
		go func() {
			_ = getFields(chF)
		}()
	} else {
		err = getFields(nil)
		if err != nil {
			Printf("GetFields error: %+v\n", err)
			return
		}
		fieldsFetched = true
	}
	// '{"jql":"updated > 1601281314000 order by updated asc","startAt":0,"maxResults":400,"expand":["renderedFields","transitions","operations","changelog"]}'
	var (
		from time.Time
		to   *time.Time
	)
	if ctx.DateFrom != nil {
		from = *ctx.DateFrom
	} else {
		from = DefaultDateFrom
	}
	to = ctx.DateTo
	url := j.URL + JiraAPIRoot + JiraAPISearch
	startAt := int64(0)
	maxResults := int64(j.PageSize)
	jql := ""
	epochMS := from.UnixNano() / 1e6
	if to != nil {
		epochToMS := (*to).UnixNano() / 1e6
		if ctx.Project != "" {
			jql = fmt.Sprintf(`"jql":"project = %s AND updated > %d AND updated < %d order by updated asc"`, ctx.Project, epochMS, epochToMS)
		} else {
			jql = fmt.Sprintf(`"jql":"updated > %d AND updated < %d order by updated asc"`, epochMS, epochToMS)
		}
	} else {
		if ctx.Project != "" {
			jql = fmt.Sprintf(`"jql":"project = %s AND updated > %d order by updated asc"`, ctx.Project, epochMS)
		} else {
			jql = fmt.Sprintf(`"jql":"updated > %d order by updated asc"`, epochMS)
		}
	}
	expand := `"expand":["renderedFields","transitions","operations","changelog"]`
	allIssues := []interface{}{}
	var allIssuesMtx *sync.Mutex
	var escha []chan error
	var eschaMtx *sync.Mutex
	var chE chan error
	if thrN > 1 {
		chE = make(chan error)
		allIssuesMtx = &sync.Mutex{}
		eschaMtx = &sync.Mutex{}
	}
	nThreads := 0
	method := Post
	var headers map[string]string
	if j.Token != "" {
		// Token should be BASE64("useremail:api_token"), see: https://developer.atlassian.com/cloud/jira/platform/basic-auth-for-rest-apis
		headers = map[string]string{"Content-Type": "application/json", "Authorization": "Basic " + j.Token}
	} else {
		headers = map[string]string{"Content-Type": "application/json"}
	}
	if ctx.Debug > 0 {
		Printf("requesting issues from: %s\n", from)
	}
	cacheFor := time.Duration(3) * time.Hour
	for {
		payloadBytes := []byte(fmt.Sprintf(`{"startAt":%d,"maxResults":%d,%s,%s}`, startAt, maxResults, jql, expand))
		var res interface{}
		res, _, _, _, err = Request(
			ctx,
			url,
			method,
			headers,
			payloadBytes,
			[]string{},
			map[[2]int]struct{}{{200, 200}: {}}, // JSON statuses
			nil,                                 // Error statuses
			map[[2]int]struct{}{{200, 200}: {}}, // OK statuses: 200, 404
			true,                                // retry
			&cacheFor,                           // cache duration
			false,                               // skip in dry-run mode
		)
		if err != nil {
			return
		}
		if !fieldsFetched {
			err = <-chF
			if err != nil {
				Printf("GetFields error: %+v\n", err)
				return
			}
			fieldsFetched = true
		}
		processIssues := func(c chan error) (e error) {
			defer func() {
				if c != nil {
					c <- e
				}
			}()
			issues, ok := res.(map[string]interface{})["issues"].([]interface{})
			if !ok {
				e = fmt.Errorf("unable to unmarshal issues from %+v", DumpKeys(res))
				return
			}
			if ctx.Debug > 0 {
				Printf("processing %d issues\n", len(issues))
			}
			for _, issue := range issues {
				var esch chan error
				esch, e = j.ProcessIssue(ctx, &allIssues, allIssuesMtx, issue, customFields, from, to, thrN)
				if e != nil {
					Printf("Error %v processing issue: %+v\n", e, issue)
					return
				}
				if esch != nil {
					if eschaMtx != nil {
						eschaMtx.Lock()
					}
					escha = append(escha, esch)
					if eschaMtx != nil {
						eschaMtx.Unlock()
					}
				}
			}
			return
		}
		if thrN > 1 {
			go func() {
				_ = processIssues(chE)
			}()
			nThreads++
			if nThreads == thrN {
				err = <-chE
				if err != nil {
					return
				}
				nThreads--
			}
		} else {
			err = processIssues(nil)
			if err != nil {
				return
			}
		}
		totalF, ok := res.(map[string]interface{})["total"].(float64)
		if !ok {
			err = fmt.Errorf("unable to unmarshal total from %+v", DumpKeys(res))
			return
		}
		maxResultsF, ok := res.(map[string]interface{})["maxResults"].(float64)
		if !ok {
			err = fmt.Errorf("unable to maxResults total from %+v", DumpKeys(res))
			return
		}
		total := int64(totalF)
		maxResults = int64(maxResultsF)
		inc := int64(totalF)
		if maxResultsF < totalF {
			inc = int64(maxResultsF)
		}
		startAt += inc
		if startAt >= total {
			startAt = total
			break
		}
		if ctx.Debug > 0 {
			Printf("processing next issues page from %d/%d\n", startAt, total)
		}
	}
	for thrN > 1 && nThreads > 0 {
		err = <-chE
		nThreads--
		if err != nil {
			return
		}
	}
	for _, esch := range escha {
		err = <-esch
		if err != nil {
			return
		}
	}
	nIssues := len(allIssues)
	if ctx.Debug > 0 {
		Printf("%d remaining issues to send to ES\n", nIssues)
	}
	if nIssues > 0 {
		err = SendToElastic(ctx, j, true, UUID, allIssues)
		if err != nil {
			Printf("Error %v sending %d issues to ES\n", err, len(allIssues))
		}
	}
	Printf("processed %d issues\n", startAt)
	return
}

// SupportDateFrom - does DS support resuming from date?
func (j *DSJira) SupportDateFrom() bool {
	return true
}

// SupportOffsetFrom - does DS support resuming from offset?
func (j *DSJira) SupportOffsetFrom() bool {
	return false
}

// DateField - return date field used to detect where to restart from
func (j *DSJira) DateField(*Ctx) string {
	return DefaultDateField
}

// RichIDField - return rich ID field name
func (j *DSJira) RichIDField(*Ctx) string {
	return DefaultIDField
}

// RichAuthorField - return rich author field name
func (j *DSJira) RichAuthorField(*Ctx) string {
	return JiraRichAuthorField
}

// OffsetField - return offset field used to detect where to restart from
func (j *DSJira) OffsetField(*Ctx) string {
	return DefaultOffsetField
}

//Categories - return a set of configured categories
func (j *DSJira) Categories() map[string]struct{} {
	return JiraCategories
}

// OriginField - return origin field used to detect where to restart from
func (j *DSJira) OriginField(ctx *Ctx) string {
	if ctx.Tag != "" {
		return DefaultTagField
	}
	return DefaultOriginField
}

// ResumeNeedsOrigin - is origin field needed when resuming
// Origin should be needed when multiple configurations save to the same index
// Jira usually stores only one instance per index, so we don't need to enable filtering by origin to resume
func (j *DSJira) ResumeNeedsOrigin(ctx *Ctx) bool {
	return j.MultiOrigin
}

// Origin - return current origin
// Tag gets precendence if set
func (j *DSJira) Origin(ctx *Ctx) string {
	if ctx.Tag != "" {
		return ctx.Tag
	}
	return j.URL
}

// ItemID - return unique identifier for an item
func (j *DSJira) ItemID(item interface{}) string {
	id, ok := item.(map[string]interface{})["id"].(string)
	if !ok {
		Fatalf("%s: ItemID() - cannot extract id from %+v", j.DS, item)
	}
	return id
}

// ItemUpdatedOn - return updated on date for an item
func (j *DSJira) ItemUpdatedOn(item interface{}) time.Time {
	fields, ok := item.(map[string]interface{})["fields"].(map[string]interface{})
	if !ok {
		Fatalf("%s: ItemUpdatedOn() - cannot extract fields from %+v", j.DS, DumpKeys(item))
	}
	sUpdated, ok := fields["updated"].(string)
	if !ok {
		Fatalf("%s: ItemUpdatedOn() - cannot extract updated from %+v", j.DS, DumpKeys(fields))
	}
	updated, err := TimeParseES(sUpdated)
	FatalOnError(err)
	return updated
}

// ItemCategory - return unique identifier for an item
func (j *DSJira) ItemCategory(item interface{}) string {
	return Issue
}

// SearchFields - define (optional) search fields to be returned
func (j *DSJira) SearchFields() map[string][]string {
	return JiraSearchFields
}

// ElasticRawMapping - Raw index mapping definition
func (j *DSJira) ElasticRawMapping() []byte {
	return JiraRawMapping
}

// ElasticRichMapping - Rich index mapping definition
func (j *DSJira) ElasticRichMapping() []byte {
	return JiraRichMapping
}

// GetItemIdentities return list of item's identities, each one is [3]string
// (name, username, email) tripples, special value Nil "none" means null
// we use string and not *string which allows nil to allow usage as a map key
func (j *DSJira) GetItemIdentities(ctx *Ctx, doc interface{}) (identities map[[3]string]struct{}, err error) {
	fields, ok := doc.(map[string]interface{})["data"].(map[string]interface{})["fields"].(map[string]interface{})
	if !ok {
		err = fmt.Errorf("cannot read data.fields from doc %+v", DumpKeys(doc))
		return
	}
	init := false
	for _, field := range []string{"assignee", "reporter", "creator"} {
		f, ok := fields[field].(map[string]interface{})
		if !ok {
			// Printf("Field %s not found\n", field)
			continue
		}
		any := false
		identity := [3]string{}
		for i, k := range []string{"displayName", "name", "emailAddress"} {
			v, ok := f[k].(string)
			if ok {
				identity[i] = v
				any = true
			} else {
				identity[i] = Nil
			}
		}
		if any {
			if !init {
				identities = make(map[[3]string]struct{})
				init = true
			}
			identities[identity] = struct{}{}
		}
	}
	comments, ok := doc.(map[string]interface{})["data"].(map[string]interface{})["comments_data"].([]interface{})
	if !ok {
		err = fmt.Errorf("cannot read data.comments_data from doc %+v", DumpKeys(doc))
		return
	}
	for _, rawComment := range comments {
		comment, ok := rawComment.(map[string]interface{})
		if !ok {
<<<<<<< HEAD
			err = fmt.Errorf("cannot parse %+v", rawComment)
=======
			err = fmt.Errorf("Cannot parse %+v", rawComment)
>>>>>>> 53191f7d
			return
		}
		for _, field := range []string{Author, "updateAuthor"} {
			f, ok := comment[field].(map[string]interface{})
			if !ok {
				// Printf("Field %s not found\n", field)
				continue
			}
			any := false
			identity := [3]string{}
			for i, k := range []string{"displayName", "name", "emailAddress"} {
				v, ok := f[k].(string)
				if ok {
					identity[i] = v
					any = true
				} else {
					identity[i] = Nil
				}
			}
			if any {
				if !init {
					identities = make(map[[3]string]struct{})
					init = true
				}
				identities[identity] = struct{}{}
			}
		}
	}
	return
}

// EnrichComments - return rich item from raw item for a given author type
func EnrichComments(ctx *Ctx, ds DS, comments []interface{}, item map[string]interface{}, affs bool) (richComments []interface{}, err error) {
	for _, comment := range comments {
		richComment := make(map[string]interface{})
		for _, field := range RawFields {
			v, _ := item[field]
			richComment[field] = v
		}
		fields := []string{"project_id", "project_key", "project_name", "issue_type", "issue_description"}
		for _, field := range fields {
			richComment[field] = item[field]
		}
		richComment["issue_key"] = item["key"]
		richComment["issue_url"] = item["url"]

		authors := []string{Author, "updateAuthor"}
		for _, a := range authors {
			author, ok := Dig(comment, []string{a}, false, true)
			if ok {
				richComment[a], _ = Dig(author, []string{"displayName"}, true, false)
				tz, ok := Dig(author, []string{"timeZone"}, false, true)
				if ok {
					richComment[a+"_tz"] = tz
				}
			} else {
				richComment[a] = nil
			}
		}
		var dt time.Time
		var created interface{}
		for _, field := range []string{"created", "updated"} {
			idt, _ := Dig(comment, []string{field}, true, false)
			dt, err = TimeParseInterfaceString(idt)
			if err != nil {
				richComment[field] = nil
			} else {
				richComment[field] = dt
			}
			if field == "created" {
				created = idt
			}
		}
		cid, _ := Dig(comment, []string{"id"}, true, false)
		richComment["body"], _ = Dig(comment, []string{"body"}, true, false)
		richComment["comment_id"] = cid
		iid, ok := item["id"].(string)
		if !ok {
			err = fmt.Errorf("missing string id field in issue %+v", DumpKeys(item))
			return
		}
		comid, ok := cid.(string)
		if !ok {
			err = fmt.Errorf("missing string id field in comment %+v", DumpKeys(comment))
			return
		}
		richComment["id"] = fmt.Sprintf("%s_comment_%s", iid, comid)
		richComment["type"] = Comment
		if affs {
			var affsItems map[string]interface{}
			itemComment := map[string]interface{}{"data": map[string]interface{}{"fields": comment}}
			affsItems, err = ds.AffsItems(ctx, itemComment, []string{Author, "updateAuthor"}, created)
			if err != nil {
				return
			}
			for prop, value := range affsItems {
				richComment[prop] = value
			}
		}
		for prop, value := range CommonFields(ds, created, Comment) {
			richComment[prop] = value
		}
		err = EnrichItem(ctx, ds, richComment)
		if err != nil {
			return
		}
		richComments = append(richComments, richComment)
	}
	return
}

// JiraEnrichItemsFunc - iterate items and enrich them
// items is a current pack of input items
// docs is a pointer to where extracted identities will be stored
func JiraEnrichItemsFunc(ctx *Ctx, ds DS, thrN int, items []interface{}, docs *[]interface{}) (err error) {
	if ctx.Debug > 0 {
		Printf("jira enrich items %d/%d func\n", len(items), len(*docs))
	}
	var (
		mtx *sync.RWMutex
		ch  chan error
	)
	if thrN > 1 {
		mtx = &sync.RWMutex{}
		ch = make(chan error)
	}
	dbConfigured := ctx.AffsDBConfigured()
	nThreads := 0
	procItem := func(c chan error, idx int) (e error) {
		if thrN > 1 {
			mtx.RLock()
		}
		item := items[idx]
		if thrN > 1 {
			mtx.RUnlock()
		}
		defer func() {
			if c != nil {
				c <- e
			}
		}()
		src, ok := item.(map[string]interface{})["_source"]
		if !ok {
			e = fmt.Errorf("Missing _source in item %+v", DumpKeys(item))
			return
		}
		doc, ok := src.(map[string]interface{})
		if !ok {
<<<<<<< HEAD
			e = fmt.Errorf("failed to parse document %+v", doc)
=======
			e = fmt.Errorf("Failed to parse document %+v", doc)
>>>>>>> 53191f7d
			return
		}
		var (
			rich     map[string]interface{}
			richItem map[string]interface{}
		)
		for i, author := range []string{"creator", "assignee", "reporter"} {
			rich, e = ds.EnrichItem(ctx, doc, author, dbConfigured, nil)
			if e != nil {
				return
			}
			e = EnrichItem(ctx, ds, rich)
			if e != nil {
				return
			}
			if thrN > 1 {
				mtx.Lock()
			}
			*docs = append(*docs, rich)
			if thrN > 1 {
				mtx.Unlock()
			}
			if i == 0 {
				richItem = rich
			}
		}
		comms, ok := Dig(doc, []string{"data", "comments_data"}, false, true)
		if !ok {
			return
		}
		comments, _ := comms.([]interface{})
		if len(comments) == 0 {
			return
		}
		var richComments []interface{}
		richComments, e = EnrichComments(ctx, ds, comments, richItem, dbConfigured)
		if e != nil {
			return
		}
		if thrN > 1 {
			mtx.Lock()
		}
		for _, richComment := range richComments {
			*docs = append(*docs, richComment)
		}
		if thrN > 1 {
			mtx.Unlock()
		}
		return
	}
	if thrN > 1 {
		for i := range items {
			go func(i int) {
				_ = procItem(ch, i)
			}(i)
			nThreads++
			if nThreads == thrN {
				err = <-ch
				if err != nil {
					return
				}
				nThreads--
			}
		}
		for nThreads > 0 {
			err = <-ch
			nThreads--
			if err != nil {
				return
			}
		}
		return
	}
	for i := range items {
		err = procItem(nil, i)
		if err != nil {
			return
		}
	}
	return
}

// EnrichItems - perform the enrichment
func (j *DSJira) EnrichItems(ctx *Ctx) (err error) {
	Printf("enriching items\n")
	err = ForEachESItem(ctx, j, true, ESBulkUploadFunc, JiraEnrichItemsFunc, nil, true)
	return
}

// EnrichItem - return rich item from raw item for a given author type
func (j *DSJira) EnrichItem(ctx *Ctx, item map[string]interface{}, author string, affs bool, extra interface{}) (rich map[string]interface{}, err error) {
	// copy RawFields
	rich = make(map[string]interface{})
	for _, field := range RawFields {
		v, _ := item[field]
		rich[field] = v
	}
	issue, ok := item["data"].(map[string]interface{})
	if !ok {
		err = fmt.Errorf("missing data field in item %+v", DumpKeys(item))
		return
	}
	changes, ok := Dig(issue, []string{"changelog", "total"}, false, false)
	if ok {
		rich["changes"] = changes
	} else {
		// Only evil Jiras do that, for example http://jira.akraino.org
		// Almost the same address works OK https://jira.akraino.org
		rich["changes"] = 0
	}
	fields, ok := issue["fields"].(map[string]interface{})
	if !ok {
		err = fmt.Errorf("missing fields field in issue %+v", DumpKeys(issue))
		return
	}
	for _, field := range []string{"assignee", "reporter"} {
		v, _ := issue[field]
		rich[field] = v
	}
	for _, field := range []string{"creator", "assignee", "reporter"} {
		v, ok := fields[field].(map[string]interface{})
		if !ok || v == nil {
			continue
		}
		tz, ok := v["timeZone"]
		if ok {
			rich[field+"_tz"] = tz
		}
		if field == "assignee" {
			name, _ := v["displayName"]
			rich[field] = name
		} else {
			name, _ := v["displayName"]
			login, _ := v["name"]
			rich[field+"_name"] = name
			rich[field+"_login"] = login
		}
	}
	authorName, _ := rich[author+"_name"]
	authorLogin, _ := rich[author+"_login"]
	authorTz, _ := rich[author+"_tz"]
	rich["author_type"] = author
	rich["author_name"] = authorName
	rich["author_login"] = authorLogin
	rich["author_tz"] = authorTz
	created, _ := Dig(fields, []string{"created"}, true, false)
	rich["creation_date"] = created
	desc, ok := fields["description"].(string)
	if ok {
		rich["main_description_analyzed"] = desc
		if len(desc) > KeywordMaxlength {
			desc = desc[:KeywordMaxlength]
		}
		rich["main_description"] = desc
	}
	rich["issue_type"], _ = Dig(fields, []string{"issuetype", "name"}, true, false)
	rich["issue_description"], _ = Dig(fields, []string{"issuetype", "description"}, true, false)
	labels, ok := fields["labels"]
	if ok {
		rich["labels"] = labels
	}
	priority, ok := Dig(fields, []string{"priority", "name"}, false, true)
	if ok {
		rich["priority"] = priority
	}
	progress, ok := Dig(fields, []string{"progress", "total"}, false, true)
	if ok {
		rich["progress_total"] = progress
	}
	rich["project_id"], _ = Dig(fields, []string{"project", "id"}, true, false)
	rich["project_key"], _ = Dig(fields, []string{"project", "key"}, true, false)
	rich["project_name"], _ = Dig(fields, []string{"project", "name"}, true, false)
	resolution, ok := fields["resolution"]
	if ok && resolution != nil {
		rich["resolution_id"], _ = Dig(resolution, []string{"id"}, true, false)
		rich["resolution_name"], _ = Dig(resolution, []string{"name"}, true, false)
		rich["resolution_description"], _ = Dig(resolution, []string{"description"}, true, false)
		rich["resolution_self"], _ = Dig(resolution, []string{"self"}, true, false)
	}
	rich["resolution_date"], _ = Dig(fields, []string{"resolutiondate"}, true, false)
	rich["status_description"], _ = Dig(fields, []string{"status", "description"}, true, false)
	rich["status"], _ = Dig(fields, []string{"status", "name"}, true, false)
	rich["status_category_key"], _ = Dig(fields, []string{"status", "statusCategory", "key"}, true, false)
	rich["is_closed"] = 0
	catKey, _ := rich["status_category_key"].(string)
	if catKey == ClosedStatusCategoryKey {
		rich["is_closed"] = 1
	}
	rich["summary"], _ = Dig(fields, []string{"summary"}, true, false)
	timeoriginalestimate, ok := Dig(fields, []string{"timeoriginalestimate"}, false, true)
	if ok {
		rich["original_time_estimation"] = timeoriginalestimate
		if timeoriginalestimate != nil {
			fVal, ok := timeoriginalestimate.(float64)
			if ok {
				rich["original_time_estimation_hours"] = int(fVal / 3600.0)
			}
		}
	}
	timespent, ok := Dig(fields, []string{"timespent"}, false, true)
	if ok {
		rich["time_spent"] = timespent
		if timespent != nil {
			fVal, ok := timespent.(float64)
			if ok {
				rich["time_spent_hours"] = int(fVal / 3600.0)
			}
		}
	}
	timeestimate, ok := Dig(fields, []string{"timeestimate"}, false, true)
	if ok {
		rich["time_estimation"] = timeestimate
		if timeestimate != nil {
			fVal, ok := timeestimate.(float64)
			if ok {
				rich["time_estimation_hours"] = int(fVal / 3600.0)
			}
		}
	}
	rich["watchers"], _ = Dig(fields, []string{"watches", "watchCount"}, true, false)
	iKey, _ := Dig(issue, []string{"key"}, true, false)
	key, ok := iKey.(string)
	if !ok {
		err = fmt.Errorf("cannot read key as string from %T %+v", iKey, iKey)
		return
	}
	rich["key"] = key
	iid, ok := issue["id"].(string)
	if !ok {
		err = fmt.Errorf("missing string id field in issue %+v", DumpKeys(issue))
		return
	}
	rich["id"] = fmt.Sprintf("%s_issue_%s_user_%s", rich[UUID], iid, author)
	rich["number_of_comments"] = 0
	comments, ok := issue["comments_data"].([]interface{})
	if ok {
		rich["number_of_comments"] = len(comments)
	}
	updated, _ := Dig(fields, []string{"updated"}, false, true)
	rich["updated"] = updated
	origin, ok := rich[DefaultOriginField].(string)
	if !ok {
		err = fmt.Errorf("cannot read origin as string from rich %+v", rich)
		return
	}
	rich["url"] = origin + "/browse/" + key
	var (
		sCreated  string
		createdDt time.Time
		sUpdated  string
		updatedDt time.Time
		e         error
		o         bool
	)
	sCreated, o = created.(string)
	if o {
		createdDt, e = TimeParseES(sCreated)
		if e != nil {
			o = false
		}
	}
	if o {
		sUpdated, o = updated.(string)
	}
	if o {
		updatedDt, e = TimeParseES(sUpdated)
		if e != nil {
			o = false
		}
	}
	if o {
		now := time.Now()
		days := float64(updatedDt.Sub(createdDt).Seconds()) / 86400.0
		rich["time_to_close_days"] = days
		days = float64(now.Sub(createdDt).Seconds()) / 86400.0
		rich["time_to_last_update_days"] = days
	} else {
		rich["time_to_close_days"] = nil
		rich["time_to_last_update_days"] = nil
	}
	fixVersions, ok := Dig(fields, []string{"fixVersions"}, false, true)
	if ok {
		rels := []interface{}{}
		versions, ok := fixVersions.([]interface{})
		if ok {
			for _, version := range versions {
				name, ok := Dig(version, []string{"name"}, false, true)
				if ok {
					rels = append(rels, name)
				}
			}
		}
		rich["releases"] = rels
	}
	for field, fieldValue := range fields {
		if !strings.HasPrefix(strings.ToLower(field), "customfield_") {
			continue
		}
		f, ok := fieldValue.(map[string]interface{})
		if !ok {
			continue
		}
		name, ok := f["Name"]
		if !ok {
			continue
		}
		if name == "Story Points" {
			rich["story_points"] = f["value"]
		} else if name == "Sprint" {
			v, ok := f["value"]
			if !ok {
				continue
			}
			iAry, ok := v.([]interface{})
			if !ok {
				continue
			}
			if len(iAry) == 0 {
				continue
			}
			s, ok := iAry[0].(string)
			if !ok {
				continue
			}
			rich["sprint"] = strings.Split(PartitionString(s, ",name=")[2], ",")[0]
			rich["sprint_start"] = strings.Split(PartitionString(s, ",startDate=")[2], ",")[0]
			rich["sprint_end"] = strings.Split(PartitionString(s, ",endDate=")[2], ",")[0]
			rich["sprint_complete"] = strings.Split(PartitionString(s, ",completeDate=")[2], ",")[0]
		}
	}
	// If affiliations DB enabled
	if affs {
		var affsItems map[string]interface{}
		affsItems, err = j.AffsItems(ctx, item, []string{"assignee", "reporter", "creator"}, created)
		if err != nil {
			return
		}
		for prop, value := range affsItems {
			rich[prop] = value
		}
		for _, suff := range AffsFields {
			rich[Author+suff] = rich[author+suff]
		}
		orgsKey := author + MultiOrgNames
		_, ok := Dig(rich, []string{orgsKey}, false, true)
		if !ok {
			rich[orgsKey] = []interface{}{}
		}
	}
	for prop, value := range CommonFields(j, created, Issue) {
		rich[prop] = value
	}
	rich["type"] = Issue
	return
}

// AffsItems - return affiliations data items for given roles and date
func (j *DSJira) AffsItems(ctx *Ctx, item map[string]interface{}, roles []string, date interface{}) (affsItems map[string]interface{}, err error) {
	affsItems = make(map[string]interface{})
	var dt time.Time
	dt, err = TimeParseInterfaceString(date)
	if err != nil {
		return
	}
	for _, role := range roles {
		identity := j.GetRoleIdentity(ctx, item, role)
		if len(identity) == 0 {
			continue
		}
		affsIdentity, empty := IdenityAffsData(ctx, j, identity, nil, dt, role)
		if empty {
			Printf("no identity affiliation data for identity %+v\n", identity)
			continue
		}
		for prop, value := range affsIdentity {
			affsItems[prop] = value
		}
		for _, suff := range RequiredAffsFields {
			k := role + suff
			_, ok := affsIdentity[k]
			if !ok {
				affsIdentity[k] = Unknown
			}
		}
	}
	return
}

// GetRoleIdentity - return identity data for a given role
func (j *DSJira) GetRoleIdentity(ctx *Ctx, item map[string]interface{}, role string) (identity map[string]interface{}) {
	identity = make(map[string]interface{})
	ident := make(map[string]interface{})
	fields, _ := Dig(item, []string{"data", "fields"}, true, false)
	user, ok := Dig(fields, []string{role}, false, true)
	if !ok {
		return
	}
	data := [][2]string{
		{"name", "displayName"},
		{"username", "name"},
		{"email", "emailAddress"},
	}
	any := false
	for _, row := range data {
		iV, ok := Dig(user, []string{row[1]}, false, true)
		if !any && ok {
			v, _ := iV.(string)
			if v != "" {
				any = true
			}
		}
		ident[row[0]] = iV
	}
	if any {
		identity = ident
	}
	return
}

// AllRoles - return all roles defined for Jira backend
// roles can be static (always the same) or dynamic (per item)
// second return parameter is static mode (true/false)
// dynamic roles will use item to get its roles
func (j *DSJira) AllRoles(ctx *Ctx, item map[string]interface{}) ([]string, bool) {
	return JiraRoles, true
}

// CalculateTimeToReset - calculate time to reset rate limits based on rate limit value and rate limit reset value
func (j *DSJira) CalculateTimeToReset(ctx *Ctx, rateLimit, rateLimitReset int) (seconds int) {
	seconds = rateLimitReset
	return
}<|MERGE_RESOLUTION|>--- conflicted
+++ resolved
@@ -840,11 +840,7 @@
 	for _, rawComment := range comments {
 		comment, ok := rawComment.(map[string]interface{})
 		if !ok {
-<<<<<<< HEAD
-			err = fmt.Errorf("cannot parse %+v", rawComment)
-=======
 			err = fmt.Errorf("Cannot parse %+v", rawComment)
->>>>>>> 53191f7d
 			return
 		}
 		for _, field := range []string{Author, "updateAuthor"} {
@@ -993,11 +989,7 @@
 		}
 		doc, ok := src.(map[string]interface{})
 		if !ok {
-<<<<<<< HEAD
-			e = fmt.Errorf("failed to parse document %+v", doc)
-=======
 			e = fmt.Errorf("Failed to parse document %+v", doc)
->>>>>>> 53191f7d
 			return
 		}
 		var (

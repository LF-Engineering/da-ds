--- conflicted
+++ resolved
@@ -260,11 +260,7 @@
 	channelInfo, ok := res.(map[string]interface{})["channel"]
 	if !ok {
 		data, _ := res.(map[string]interface{})
-<<<<<<< HEAD
-		err = fmt.Errorf("cannot read channel info from:\n%s", data)
-=======
 		err = fmt.Errorf("Cannot read channel info from:\n%s", data)
->>>>>>> 53191f7d
 		return
 	}
 	// Process messages (possibly in threads)

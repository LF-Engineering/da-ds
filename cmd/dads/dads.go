package main

import (
	"fmt"
	"math/rand"
	"time"

<<<<<<< HEAD
	"github.com/LF-Engineering/da-ds/bugzillarest"
=======
	"github.com/LF-Engineering/da-ds/jenkins"
	"github.com/LF-Engineering/da-ds/pipermail"
>>>>>>> 59510596

	"github.com/LF-Engineering/da-ds/bugzilla"

	jsoniter "github.com/json-iterator/go"

	"github.com/LF-Engineering/da-ds/dockerhub"

	lib "github.com/LF-Engineering/da-ds"
)

func runDS(ctx *lib.Ctx) (err error) {
	var ds lib.DS
	switch ctx.DS {
	case lib.Stub:
		ds = &lib.DSStub{}
	case lib.Jira:
		ds = &lib.DSJira{}
	case lib.Groupsio:
		ds = &lib.DSGroupsio{}
	case dockerhub.Dockerhub:
		manager, err := buildDockerhubManager(ctx)
		if err != nil {
			return err
		}
		return manager.Sync()
	case jenkins.Jenkins:
		manager, err := buildJenkinsManager(ctx)
		if err != nil {
			return err
		}
		return manager.Sync()
	case bugzilla.Bugzilla:
		manager, err := buildBugzillaManager(ctx)
		if err != nil {
			return err
		}
		return manager.Sync()
	case bugzillarest.BugzillaRest:
		manager, err := buildBugzillaRestManager(ctx)
		if err != nil {
			return err
		}
		return manager.Sync()
	case lib.Git:
		ds = &lib.DSGit{}
	case lib.Gerrit:
		ds = &lib.DSGerrit{}
	case lib.Confluence:
		ds = &lib.DSConfluence{}
	case lib.Rocketchat:
		ds = &lib.DSRocketchat{}
	case pipermail.Pipermail:
		manager, err := buildPipermailManager(ctx)
		if err != nil {
			fmt.Println(err)
			return err
		}
		return manager.Sync()
	default:
		err = fmt.Errorf("unknown data source type: " + ctx.DS)
		return
	}
	err = ds.ParseArgs(ctx)
	if err != nil {
		lib.Printf("%s: ParseArgs(%s) error: %v\n", ds.Info(), ctx.Info(), err)
		return
	}
	err = ds.Validate()
	if err != nil {
		lib.Printf("%s: Validate error: %v\n", ds.Info(), err)
		return
	}
	_ = lib.GetThreadsNum(ctx)
	if !ctx.NoRaw {
		err = lib.FetchRaw(ctx, ds)
		if err != nil {
			lib.Printf("%s: FetchRaw(%s) error: %v\n", ds.Info(), ctx.Info(), err)
			return
		}
	}
	if ctx.Enrich {
		err = lib.Enrich(ctx, ds)
		if err != nil {
			lib.Printf("%s: Enrich(%s) error: %v\n", ds.Info(), ctx.Info(), err)
			return
		}
	}
	return
}

func main() {
	var ctx lib.Ctx

	rand.Seed(time.Now().UnixNano())
	dtStart := time.Now()
	ctx.Init()
	ctx.ParseFlags()
	lib.FatalOnError(ctx.Validate())
	lib.CreateESCache(&ctx)
	lib.FatalOnError(runDS(&ctx))
	dtEnd := time.Now()
	lib.CacheSummary(&ctx)
	lib.Printf("Took: %v\n", dtEnd.Sub(dtStart))
}

func buildDockerhubManager(ctx *lib.Ctx) (*dockerhub.Manager, error) {
	// Dockerhub credentials
	username := ctx.Env("USERNAME")
	password := ctx.Env("PASSWORD")
	fetcherBackendVersion := "0.0.1"  //ctx.Env("FETCHER_BACKEND_VERSION")
	enricherBackendVersion := "0.0.1" //ctx.Env("ENRICHER_BACKEND_VERSION")
	esURL := ctx.ESURL
	httpTimeout := ctx.Env("HTTP_TIMEOUT") // "60s" 60 seconds...
	repositoriesJSON := ctx.Env("REPOSITORIES_JSON")
	enrichOnly := ctx.NoRaw
	enrich := ctx.Enrich
	fromDate := ctx.DateFrom
	noIncremental := ctx.BoolEnv("NO_INCREMENTAL")
	retries := uint(ctx.Retry)
	delay := 2 * time.Second
	gapURL := ctx.GapURL

	var repositories []*dockerhub.Repository
	if err := jsoniter.Unmarshal([]byte(repositoriesJSON), &repositories); err != nil {
		return nil, err
	}

	timeout, err := time.ParseDuration(httpTimeout)
	if err != nil {
		return nil, err
	}

	return dockerhub.NewManager(username, password, fetcherBackendVersion, enricherBackendVersion,
		enrichOnly, enrich, esURL, timeout, repositories, fromDate, noIncremental, retries, delay, gapURL), nil
}

<<<<<<< HEAD
func buildBugzillaManager(ctx *lib.Ctx) (*bugzilla.Manager, error) {
	var params bugzilla.Param
	params.EndPoint = ctx.BugZilla.Origin.String()
	params.ShConnStr = fmt.Sprintf("%s:%s@%s/%s", ctx.DBUser, ctx.DBPass, ctx.DBHost, ctx.DBName)
	params.FetcherBackendVersion = "0.1.0"
	params.EnricherBackendVersion = "0.1.0"
	params.ESUrl = ctx.ESURL
	params.EsUser = ""
	params.EsPassword = ""
	params.Fetch = ctx.BugZilla.DoFetch.Bool()
	params.Enrich = ctx.BugZilla.DoEnrich.Bool()
	params.FromDate = ctx.BugZilla.FromDate.Date()
	params.FetchSize = ctx.BugZilla.FetchSize.Int()
	params.EnrichSize = ctx.BugZilla.EnrichSize.Int()
	params.Project = ctx.BugZilla.Project.String()
	params.EsIndex = ctx.RichIndex

	params.Retries = uint(ctx.Retry)
	params.Delay = ctx.Delay
	params.GapURL = ctx.GapURL

	mgr, err := bugzilla.NewManager(params)
	if err != nil {
		return nil, err
	}

	return mgr, nil
}
=======
func buildJenkinsManager(ctx *lib.Ctx) (*jenkins.Manager, error) {
	fetcherBackendVersion := "0.0.1"
	enricherBackendVersion := "0.0.1"
	noIncremental := ctx.BoolEnv("NO_INCREMENTAL")
	httpTimeout := ctx.Env("HTTP_TIMEOUT") // "60s" 60 seconds...
	//example jenkinsJSON = `[{"username": "user", "password": "Admin123", "url":"https://jenkins.soramitsu.co.jp/job/iroha/job/iroha-hyperledger","project":"Iroha","index":"sds-hyperledger-iroha"}]`
	jenkinsJSON := ctx.Env("JENKINS_JSON")
	esURL := ctx.ESURL
	enrichOnly := ctx.NoRaw
	enrich := ctx.Enrich
	fromDate := ctx.DateFrom
	var buildServers []*jenkins.BuildServer
	if err := jsoniter.Unmarshal([]byte(jenkinsJSON), &buildServers); err != nil {
		return nil, err
	}
	timeout, err := time.ParseDuration(httpTimeout)
	if err != nil {
		return nil, err
	}
	return jenkins.NewManager(fetcherBackendVersion, enricherBackendVersion,
		enrichOnly, enrich, esURL, timeout, buildServers, fromDate, noIncremental), nil
}

func buildBugzillaManager(ctx *lib.Ctx) (*bugzilla.Manager, error) {
>>>>>>> 59510596

func buildBugzillaRestManager(ctx *lib.Ctx) (*bugzillarest.Manager, error) {
	var params bugzillarest.Param
	params.EndPoint = ctx.BugZilla.Origin.String()
	params.ShConnStr = fmt.Sprintf("%s:%s@%s/%s", ctx.DBUser, ctx.DBPass, ctx.DBHost, ctx.DBName)
	params.FetcherBackendVersion = "0.1.0"
	params.EnricherBackendVersion = "0.1.0"
	params.ESUrl = ctx.ESURL
	params.EsUser = ""
	params.EsPassword = ""
	params.Fetch = ctx.BugZilla.DoFetch.Bool()
	params.Enrich = ctx.BugZilla.DoEnrich.Bool()
	params.FromDate = ctx.BugZilla.FromDate.Date()
	params.FetchSize = ctx.BugZilla.FetchSize.Int()
	params.EnrichSize = ctx.BugZilla.EnrichSize.Int()
	params.Project = ctx.BugZilla.Project.String()
	params.EsIndex = ctx.BugZilla.EsIndex.String()

	params.Retries = uint(ctx.Retry)
	params.Delay = ctx.Delay
	params.GapURL = ctx.GapURL

	mgr, err := bugzillarest.NewManager(params)
	if err != nil {
		return nil, err
<<<<<<< HEAD
=======
	}

	return mgr, nil
}

func buildPipermailManager(ctx *lib.Ctx) (*pipermail.Manager, error) {
	origin := ctx.PiperMail.Origin.String()
	slug := ctx.PiperMail.ProjectSlug.String()
	groupName := ctx.PiperMail.GroupName.String()
	fetcherBackendVersion := "0.0.1"
	enricherBackendVersion := "0.0.1"
	doFetch := ctx.PiperMail.DoFetch.Bool()
	doEnrich := ctx.PiperMail.DoEnrich.Bool()
	fromDate := ctx.PiperMail.FromDate.Date()
	fetchSize := ctx.PiperMail.FetchSize.Int()
	enrichSize := ctx.PiperMail.EnrichSize.Int()
	project := ctx.PiperMail.Project.String()
	esIndex := ctx.PiperMail.EsIndex.String()

	mgr, err := pipermail.NewManager(origin, slug, groupName, ctx.DBConn, fetcherBackendVersion, enricherBackendVersion,
		doFetch, doEnrich, ctx.ESURL, "", "", esIndex, fromDate, project,
		fetchSize, enrichSize)
	if err != nil {
		return nil, err
>>>>>>> 59510596
	}

	return mgr, nil
}<|MERGE_RESOLUTION|>--- conflicted
+++ resolved
@@ -5,12 +5,10 @@
 	"math/rand"
 	"time"
 
-<<<<<<< HEAD
 	"github.com/LF-Engineering/da-ds/bugzillarest"
-=======
+
 	"github.com/LF-Engineering/da-ds/jenkins"
 	"github.com/LF-Engineering/da-ds/pipermail"
->>>>>>> 59510596
 
 	"github.com/LF-Engineering/da-ds/bugzilla"
 
@@ -147,7 +145,29 @@
 		enrichOnly, enrich, esURL, timeout, repositories, fromDate, noIncremental, retries, delay, gapURL), nil
 }
 
-<<<<<<< HEAD
+func buildJenkinsManager(ctx *lib.Ctx) (*jenkins.Manager, error) {
+	fetcherBackendVersion := "0.0.1"
+	enricherBackendVersion := "0.0.1"
+	noIncremental := ctx.BoolEnv("NO_INCREMENTAL")
+	httpTimeout := ctx.Env("HTTP_TIMEOUT") // "60s" 60 seconds...
+	//example jenkinsJSON = `[{"username": "user", "password": "Admin123", "url":"https://jenkins.soramitsu.co.jp/job/iroha/job/iroha-hyperledger","project":"Iroha","index":"sds-hyperledger-iroha"}]`
+	jenkinsJSON := ctx.Env("JENKINS_JSON")
+	esURL := ctx.ESURL
+	enrichOnly := ctx.NoRaw
+	enrich := ctx.Enrich
+	fromDate := ctx.DateFrom
+	var buildServers []*jenkins.BuildServer
+	if err := jsoniter.Unmarshal([]byte(jenkinsJSON), &buildServers); err != nil {
+		return nil, err
+	}
+	timeout, err := time.ParseDuration(httpTimeout)
+	if err != nil {
+		return nil, err
+	}
+	return jenkins.NewManager(fetcherBackendVersion, enricherBackendVersion,
+		enrichOnly, enrich, esURL, timeout, buildServers, fromDate, noIncremental), nil
+}
+
 func buildBugzillaManager(ctx *lib.Ctx) (*bugzilla.Manager, error) {
 	var params bugzilla.Param
 	params.EndPoint = ctx.BugZilla.Origin.String()
@@ -176,33 +196,44 @@
 
 	return mgr, nil
 }
-=======
-func buildJenkinsManager(ctx *lib.Ctx) (*jenkins.Manager, error) {
+
+	origin := ctx.BugZilla.Origin.String()
+	fetcherBackendVersion := "0.1.0"
+	enricherBackendVersion := "0.1.0"
+	doFetch := ctx.BugZilla.DoFetch.Bool()
+	doEnrich := ctx.BugZilla.DoEnrich.Bool()
+	fromDate := ctx.BugZilla.FromDate.Date()
+	fetchSize := ctx.BugZilla.FetchSize.Int()
+	enrichSize := ctx.BugZilla.EnrichSize.Int()
+	project := ctx.BugZilla.Project.String()
+	esIndex := ctx.BugZilla.EsIndex.String()
+	mgr, err := bugzilla.NewManager(origin, ctx.DBConn, fetcherBackendVersion, enricherBackendVersion,
+		doFetch, doEnrich, ctx.ESURL, "", "", esIndex, fromDate, project,
+		fetchSize, enrichSize)
+	if err != nil {
+		return nil, err
+	}
+
+	return mgr, nil
+}
+
+func buildPipermailManager(ctx *lib.Ctx) (*pipermail.Manager, error) {
+	origin := ctx.PiperMail.Origin.String()
+	slug := ctx.PiperMail.ProjectSlug.String()
+	groupName := ctx.PiperMail.GroupName.String()
 	fetcherBackendVersion := "0.0.1"
 	enricherBackendVersion := "0.0.1"
-	noIncremental := ctx.BoolEnv("NO_INCREMENTAL")
-	httpTimeout := ctx.Env("HTTP_TIMEOUT") // "60s" 60 seconds...
-	//example jenkinsJSON = `[{"username": "user", "password": "Admin123", "url":"https://jenkins.soramitsu.co.jp/job/iroha/job/iroha-hyperledger","project":"Iroha","index":"sds-hyperledger-iroha"}]`
-	jenkinsJSON := ctx.Env("JENKINS_JSON")
-	esURL := ctx.ESURL
-	enrichOnly := ctx.NoRaw
-	enrich := ctx.Enrich
-	fromDate := ctx.DateFrom
-	var buildServers []*jenkins.BuildServer
-	if err := jsoniter.Unmarshal([]byte(jenkinsJSON), &buildServers); err != nil {
-		return nil, err
-	}
-	timeout, err := time.ParseDuration(httpTimeout)
-	if err != nil {
-		return nil, err
-	}
-	return jenkins.NewManager(fetcherBackendVersion, enricherBackendVersion,
-		enrichOnly, enrich, esURL, timeout, buildServers, fromDate, noIncremental), nil
-}
-
-func buildBugzillaManager(ctx *lib.Ctx) (*bugzilla.Manager, error) {
->>>>>>> 59510596
-
+	doFetch := ctx.PiperMail.DoFetch.Bool()
+	doEnrich := ctx.PiperMail.DoEnrich.Bool()
+	fromDate := ctx.PiperMail.FromDate.Date()
+	fetchSize := ctx.PiperMail.FetchSize.Int()
+	enrichSize := ctx.PiperMail.EnrichSize.Int()
+	project := ctx.PiperMail.Project.String()
+	esIndex := ctx.PiperMail.EsIndex.String()
+
+	mgr, err := pipermail.NewManager(origin, slug, groupName, ctx.DBConn, fetcherBackendVersion, enricherBackendVersion,
+		doFetch, doEnrich, ctx.ESURL, "", "", esIndex, fromDate, project,
+		fetchSize, enrichSize)
 func buildBugzillaRestManager(ctx *lib.Ctx) (*bugzillarest.Manager, error) {
 	var params bugzillarest.Param
 	params.EndPoint = ctx.BugZilla.Origin.String()
@@ -227,33 +258,6 @@
 	mgr, err := bugzillarest.NewManager(params)
 	if err != nil {
 		return nil, err
-<<<<<<< HEAD
-=======
-	}
-
-	return mgr, nil
-}
-
-func buildPipermailManager(ctx *lib.Ctx) (*pipermail.Manager, error) {
-	origin := ctx.PiperMail.Origin.String()
-	slug := ctx.PiperMail.ProjectSlug.String()
-	groupName := ctx.PiperMail.GroupName.String()
-	fetcherBackendVersion := "0.0.1"
-	enricherBackendVersion := "0.0.1"
-	doFetch := ctx.PiperMail.DoFetch.Bool()
-	doEnrich := ctx.PiperMail.DoEnrich.Bool()
-	fromDate := ctx.PiperMail.FromDate.Date()
-	fetchSize := ctx.PiperMail.FetchSize.Int()
-	enrichSize := ctx.PiperMail.EnrichSize.Int()
-	project := ctx.PiperMail.Project.String()
-	esIndex := ctx.PiperMail.EsIndex.String()
-
-	mgr, err := pipermail.NewManager(origin, slug, groupName, ctx.DBConn, fetcherBackendVersion, enricherBackendVersion,
-		doFetch, doEnrich, ctx.ESURL, "", "", esIndex, fromDate, project,
-		fetchSize, enrichSize)
-	if err != nil {
-		return nil, err
->>>>>>> 59510596
 	}
 
 	return mgr, nil

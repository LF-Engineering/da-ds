--- conflicted
+++ resolved
@@ -1,12 +1,8 @@
 package main
 
 import (
-	"encoding/json"
 	"fmt"
-	"github.com/LF-Engineering/da-ds/dockerhub"
-	"github.com/urfave/cli/v2"
 	"math/rand"
-	"os"
 	"time"
 
 	jsoniter "github.com/json-iterator/go"
@@ -26,11 +22,7 @@
 	case lib.Groupsio:
 		ds = &lib.DSGroupsio{}
 	case dockerhub.Dockerhub:
-<<<<<<< HEAD
-		manager, err := dockerhubEnvs(ctx)
-=======
 		manager, err := buildDockerhubManager(ctx)
->>>>>>> 9cdb6b78
 		if err != nil {
 			return err
 		}
@@ -78,13 +70,6 @@
 func main() {
 	var ctx lib.Ctx
 
-<<<<<<< HEAD
-	if err := (&cli.App{}).Run(os.Args); err != nil {
-
-	}
-
-=======
->>>>>>> 9cdb6b78
 	rand.Seed(time.Now().UnixNano())
 	dtStart := time.Now()
 	ctx.Init()
@@ -96,27 +81,6 @@
 	lib.Printf("Took: %v\n", dtEnd.Sub(dtStart))
 }
 
-<<<<<<< HEAD
-func dockerhubEnvs(ctx *lib.Ctx) (*dockerhub.Manager, error) {
-	// Dockerhub credentials
-	username := ctx.Env("USERNAME")
-	password := ctx.Env("PASSWORD")
-	fetcherBackendVersion := ctx.Env("FETCHER_BACKEND_VERSION")
-	enricherBackendVersion := ctx.Env("ENRICHER_BACKEND_VERSION")
-	esUrl := ctx.Env("ES_URL")
-	esUsername := ctx.Env("ES_USERNAME")
-	esPassword := ctx.Env("ES_PASSWORD")
-	httpTimeout := ctx.Env("HTTP_TIMEOUT") // "60s" 60 seconds...
-	// flag projects json array
-	repositoriesJson := ctx.Env("REPOSITORIES_JSON")
-	enrichOnly := ctx.BoolEnv("Enrich_ONLY")
-	enrich := ctx.BoolEnv("Enrich")
-	fromDate := ctx.Env("FROM_DATE")
-	noIncremental := ctx.BoolEnv("NO_INCREMENTAL")
-
-	var repositories []*dockerhub.Repository
-	if err := json.Unmarshal([]byte(repositoriesJson), &repositories); err != nil {
-=======
 func buildDockerhubManager(ctx *lib.Ctx) (*dockerhub.Manager, error) {
 	// Dockerhub credentials
 	username := ctx.Env("USERNAME")
@@ -133,7 +97,6 @@
 
 	var repositories []*dockerhub.Repository
 	if err := jsoniter.Unmarshal([]byte(repositoriesJSON), &repositories); err != nil {
->>>>>>> 9cdb6b78
 		return nil, err
 	}
 
@@ -143,9 +106,5 @@
 	}
 
 	return dockerhub.NewManager(username, password, fetcherBackendVersion, enricherBackendVersion,
-<<<<<<< HEAD
-		enrichOnly, enrich, esUrl, esUsername, esPassword, timeout,  repositories, fromDate, noIncremental), nil
-=======
 		enrichOnly, enrich, esURL, timeout, repositories, fromDate, noIncremental), nil
->>>>>>> 9cdb6b78
 }
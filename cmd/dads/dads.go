--- conflicted
+++ resolved
@@ -252,7 +252,6 @@
 func buildBugzillaRestManager(ctx *lib.Ctx) (*bugzillarest.Manager, error) {
 	var params bugzillarest.Param
 	params.EndPoint = ctx.BugZilla.Origin.String()
-
 	params.ShConnStr = fmt.Sprintf("%s:%s@tcp(%s)/%s", ctx.DBUser, ctx.DBPass, ctx.DBHost, ctx.DBName)
 	params.FetcherBackendVersion = "0.1.0"
 	params.EnricherBackendVersion = "0.1.0"
@@ -265,11 +264,6 @@
 	params.FetchSize = ctx.BugZilla.FetchSize.Int()
 	params.EnrichSize = ctx.BugZilla.EnrichSize.Int()
 	params.Project = ctx.BugZilla.Project.String()
-<<<<<<< HEAD
-	params.EsIndex = ctx.BugZilla.EsIndex.String()
-	params.Retries = uint(ctx.Retry)
-	params.Delay = ctx.Delay
-=======
 	params.EsIndex = ctx.RichIndex
 
 	params.Retries = uint(3)
@@ -283,7 +277,6 @@
 
 	}
 
->>>>>>> 9cf44f57
 	params.GapURL = ctx.GapURL
 	params.Slug = ctx.BugZilla.ProjectSlug.String()
 

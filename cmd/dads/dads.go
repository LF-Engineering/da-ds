package main

import (
	"fmt"
	"github.com/LF-Engineering/da-ds/jenkins"
	"math/rand"
	"time"

	"github.com/LF-Engineering/da-ds/bugzilla"

	jsoniter "github.com/json-iterator/go"

	"github.com/LF-Engineering/da-ds/dockerhub"

	lib "github.com/LF-Engineering/da-ds"
)

func runDS(ctx *lib.Ctx) (err error) {
	var ds lib.DS
	switch ctx.DS {
	case lib.Stub:
		ds = &lib.DSStub{}
	case lib.Jira:
		ds = &lib.DSJira{}
	case lib.Groupsio:
		ds = &lib.DSGroupsio{}
	case dockerhub.Dockerhub:
		manager, err := buildDockerhubManager(ctx)
		if err != nil {
			return err
		}
		return manager.Sync()
<<<<<<< HEAD
	case jenkins.Jenkins:
		manager, err := buildJenkinsManager(ctx)
		if err != nil {
			return
=======
	case bugzilla.Bugzilla:
		manager, err := buildBugzillaManager(ctx)
		if err != nil {
			return err
>>>>>>> f5de2740
		}
		return manager.Sync()
	case lib.Git:
		ds = &lib.DSGit{}
	case lib.Gerrit:
		ds = &lib.DSGerrit{}
	case lib.Confluence:
		ds = &lib.DSConfluence{}
	case lib.Rocketchat:
		ds = &lib.DSRocketchat{}
	default:
		err = fmt.Errorf("unknown data source type: " + ctx.DS)
		return
	}
	err = ds.ParseArgs(ctx)
	if err != nil {
		lib.Printf("%s: ParseArgs(%s) error: %v\n", ds.Info(), ctx.Info(), err)
		return
	}
	err = ds.Validate()
	if err != nil {
		lib.Printf("%s: Validate error: %v\n", ds.Info(), err)
		return
	}
	_ = lib.GetThreadsNum(ctx)
	if !ctx.NoRaw {
		err = lib.FetchRaw(ctx, ds)
		if err != nil {
			lib.Printf("%s: FetchRaw(%s) error: %v\n", ds.Info(), ctx.Info(), err)
			return
		}
	}
	if ctx.Enrich {
		err = lib.Enrich(ctx, ds)
		if err != nil {
			lib.Printf("%s: Enrich(%s) error: %v\n", ds.Info(), ctx.Info(), err)
			return
		}
	}
	return
}

func main() {
	var ctx lib.Ctx

	rand.Seed(time.Now().UnixNano())
	dtStart := time.Now()
	ctx.Init()
	ctx.ParseFlags()
	lib.FatalOnError(ctx.Validate())
	lib.CreateESCache(&ctx)
	lib.FatalOnError(runDS(&ctx))
	dtEnd := time.Now()
	lib.CacheSummary(&ctx)
	lib.Printf("Took: %v\n", dtEnd.Sub(dtStart))
}

func buildDockerhubManager(ctx *lib.Ctx) (*dockerhub.Manager, error) {
	// Dockerhub credentials
	username := ctx.Env("USERNAME")
	password := ctx.Env("PASSWORD")
	fetcherBackendVersion := "0.0.1"  //ctx.Env("FETCHER_BACKEND_VERSION")
	enricherBackendVersion := "0.0.1" //ctx.Env("ENRICHER_BACKEND_VERSION")
	esURL := ctx.ESURL
	httpTimeout := ctx.Env("HTTP_TIMEOUT") // "60s" 60 seconds...
	repositoriesJSON := ctx.Env("REPOSITORIES_JSON")
	enrichOnly := ctx.NoRaw
	enrich := ctx.Enrich
	fromDate := ctx.DateFrom
	noIncremental := ctx.BoolEnv("NO_INCREMENTAL")

	var repositories []*dockerhub.Repository
	if err := jsoniter.Unmarshal([]byte(repositoriesJSON), &repositories); err != nil {
		return nil, err
	}

	timeout, err := time.ParseDuration(httpTimeout)
	if err != nil {
		return nil, err
	}

	return dockerhub.NewManager(username, password, fetcherBackendVersion, enricherBackendVersion,
		enrichOnly, enrich, esURL, timeout, repositories, fromDate, noIncremental), nil
}

<<<<<<< HEAD
func buildJenkinsManager(ctx *lib.Ctx) (*jenkins.Manager, error) {
	fetcherBackendVersion := "0.0.1"  //ctx.Env("FETCHER_BACKEND_VERSION")
	enricherBackendVersion := "0.0.1" //ctx.Env("ENRICHER_BACKEND_VERSION")
	noIncremental := ctx.BoolEnv("NO_INCREMENTAL")
	httpTimeout := ctx.Env("HTTP_TIMEOUT") // "60s" 60 seconds...
	//example jenkinsJSON = `[{"username": "user", "password": "Admin123", "url":"https://jenkins.soramitsu.co.jp/job/iroha/job/iroha-hyperledger","project":"Iroha","index":"sds-hyperledger-iroha"}]`
	jenkinsJSON := ctx.Env("JENKINS_JSON")
	esURL := ctx.ESURL
	enrichOnly := ctx.NoRaw
	enrich := ctx.Enrich
	fromDate := ctx.DateFrom
	var buildServers []*jenkins.BuildServer
	if err := jsoniter.Unmarshal([]byte(jenkinsJSON), &buildServers); err != nil {
		return nil, err
	}
	timeout, err := time.ParseDuration(httpTimeout)
	if err != nil {
		return nil, err
	}
	return jenkins.NewManager(fetcherBackendVersion, enricherBackendVersion,
		enrichOnly, enrich, esURL, timeout, buildServers, fromDate, noIncremental), nil
=======
func buildBugzillaManager(ctx *lib.Ctx) (*bugzilla.Manager, error) {

	origin := ctx.BugZilla.Origin.String()
	fetcherBackendVersion := "0.1.0"
	enricherBackendVersion := "0.1.0"
	doFetch := ctx.BugZilla.DoFetch.Bool()
	doEnrich := ctx.BugZilla.DoEnrich.Bool()
	fromDate := ctx.BugZilla.FromDate.Date()
	fetchSize := ctx.BugZilla.FetchSize.Int()
	enrichSize := ctx.BugZilla.EnrichSize.Int()
	project := ctx.BugZilla.Project.String()
	esIndex := ctx.BugZilla.EsIndex.String()
	mgr, err := bugzilla.NewManager(origin, ctx.DBConn, fetcherBackendVersion, enricherBackendVersion,
		doFetch, doEnrich, ctx.ESURL, "", "", esIndex, fromDate, project,
		fetchSize, enrichSize)
	if err != nil {
		return nil, err
	}

	return mgr, nil
>>>>>>> f5de2740
}<|MERGE_RESOLUTION|>--- conflicted
+++ resolved
@@ -30,17 +30,16 @@
 			return err
 		}
 		return manager.Sync()
-<<<<<<< HEAD
 	case jenkins.Jenkins:
 		manager, err := buildJenkinsManager(ctx)
 		if err != nil {
 			return
-=======
+    }
+    return manager.Sync()
 	case bugzilla.Bugzilla:
 		manager, err := buildBugzillaManager(ctx)
 		if err != nil {
 			return err
->>>>>>> f5de2740
 		}
 		return manager.Sync()
 	case lib.Git:
@@ -126,10 +125,10 @@
 		enrichOnly, enrich, esURL, timeout, repositories, fromDate, noIncremental), nil
 }
 
-<<<<<<< HEAD
+
 func buildJenkinsManager(ctx *lib.Ctx) (*jenkins.Manager, error) {
-	fetcherBackendVersion := "0.0.1"  //ctx.Env("FETCHER_BACKEND_VERSION")
-	enricherBackendVersion := "0.0.1" //ctx.Env("ENRICHER_BACKEND_VERSION")
+	fetcherBackendVersion := "0.0.1"
+	enricherBackendVersion := "0.0.1" 
 	noIncremental := ctx.BoolEnv("NO_INCREMENTAL")
 	httpTimeout := ctx.Env("HTTP_TIMEOUT") // "60s" 60 seconds...
 	//example jenkinsJSON = `[{"username": "user", "password": "Admin123", "url":"https://jenkins.soramitsu.co.jp/job/iroha/job/iroha-hyperledger","project":"Iroha","index":"sds-hyperledger-iroha"}]`
@@ -148,7 +147,8 @@
 	}
 	return jenkins.NewManager(fetcherBackendVersion, enricherBackendVersion,
 		enrichOnly, enrich, esURL, timeout, buildServers, fromDate, noIncremental), nil
-=======
+}
+
 func buildBugzillaManager(ctx *lib.Ctx) (*bugzilla.Manager, error) {
 
 	origin := ctx.BugZilla.Origin.String()
@@ -169,5 +169,4 @@
 	}
 
 	return mgr, nil
->>>>>>> f5de2740
 }